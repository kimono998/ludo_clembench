"""
Describes custom behavior for human and programmatic participants in 'Ludo'.
"""

import copy
import re
import sys
from pathlib import Path

sys.path.append(str(Path(__file__).parent.parent.parent))

from backends import CustomResponseModel, HumanModel, Model
from clemgame.clemgame import Player
from minimax import GameSim, minimax


GM_PATTERN: re.Pattern = re.compile(
    pattern=r"Current state:\s*(.*?)\s*Turn number:\s*(\d+),\s*Roll:\s*(\d+)\.",
    flags=re.DOTALL
)


class LudoPlayer(Player):
    """
    Custom child class of Player which adds player-specific gameplay attributes.
    """
    def __init__(
            self,
            model: CustomResponseModel | HumanModel | Model,
            n_tokens: int
    ) -> None:
        """
        Passes along the Model object to the parent class and initializes
        player-specific attributes.
        
        Args:
            model (Model): associated Model object, or a child class thereof
            n_tokens (int): the number of tokens assigned to the player
        """
        super().__init__(model)
        self.n_tokens: int = n_tokens
        self.tokens: dict[str: dict] = self._initialize_tokens()

    def _create_token_dictionary(self, tokens: list[str]) -> dict[str: dict]:
        """
        Creates a token dictionary according to the specified token number and
        names.
        
        Args:
            tokens (list[str]): contains the name or names of the tokens
        
        Returns:
            dict[str: dict]: for each token, contains the name and a
                             dictionary which details its in-play status and
                             its position on the board
        """
        match self.n_tokens:
            case 1:
                return {tokens[0]: {"in_play": False, "position": 0}}
            case 2:
                return {
                    tokens[0]: {"in_play": False, "position": 0},
                    tokens[1]: {"in_play": False, "position": 0}
                }
    
    def _initialize_tokens(self) -> dict[str: dict]:
        """
        Creates the appropriate token dictionary depending on the type of the
        input model.
        
        Returns:
            dict[str: dict]: for each token, contains the name and a
                             dictionary which details its in-play status and
                             its position on the board
        """
        if (
            type(self.model) is CustomResponseModel or
            type(self.model) is HumanModel
        ):
            return self._create_token_dictionary(["A", "B"])
        else:
            return self._create_token_dictionary(["X", "Y"])


class HumanPlayer(LudoPlayer):
    """
    A human participant in the game 'Ludo'. Its custom response behavior is
    described in self._terminal_response.
    """
    def __init__(self, model: HumanModel, n_tokens: int) -> None:
        """
        Passes along the input HumanModel object to the parent class.

        Args:
            model (HumanModel): the instantiated HumanModel
            n_tokens (int): the number of tokens assigned to the player
        """
        super().__init__(model, n_tokens)

    # TODO Adapt to single token
    def _terminal_response(self, messages: list[dict], turn_idx: int) -> str:
        """
        Describes the behavior of the human second player, given the
        conversation history and the current turn index, ultimately producing
        and returning its response.

        Args:
            messages (list[dict]): contains the conversation history up to and
                                   including the current turn
            turn_idx (int): the current turn index

        Returns:
            str: human player's response

        Raises:
            ValueError: raised if the user input is not given in the correct
                        format
        """
        # TODO Write something to verify moves
        latest_response: str = "Nothing has been said yet."

        if messages:
            latest_response = messages[-1]["content"]

        print(f"\n{latest_response}")

        examples: list[str] = [f"{token} -> N" for token in self.tokens]
        
        print('What is your next move? Please write:')
        print(f"MY MOVE: {' ; '.join(examples)}")
        
        while True:
            user_input: str = input(f"Your response as {self.__class__.__name__} (turn: {turn_idx}):\n")
            try:
                _ = parse_text(user_input)
            except ValueError:
                print('Input format not valid! Please try again with the proper format.')
                print(f"MY MOVE: {' ; '.join(examples)}")
            else:
                return user_input


class ProgrammaticPlayer(LudoPlayer):
    """
    A programmatic participant in the game 'Ludo'. Its custom response behavior
    is described in self._custom_response.
    """
    def __init__(
            self,
            model: CustomResponseModel,
            n_tokens: int,
            rolls: list[tuple]
    ) -> None:
        """
        Passes along the input CustomResponseModel object to the parent class.

        Args:
            model (CustomResponseModel): the instantiated CustomResponseModel
            n_tokens (int): the number of tokens assigned to the player
            rolls (list[tuple[int, int]]): the roll sequence list from the
                                           game instance
        """
        super().__init__(model, n_tokens)
        self.rolls: list[tuple[int, int]] = rolls
        self.token_positions: dict[str: int] | None = None

    def _compose_response(self, move: tuple[str, int]) -> str:
        """
        Composes a response message based on the move.

        Args:
            move (tuple[str, int]): the move to be made

        Returns:
            str: the response message
        """
        # Creates and updates local token dictionary
        tokens: dict = copy.deepcopy(self.tokens)
        tokens[move[0]]["position"] = move[1]
        
        # Composes response
        prefix: str = "MY MOVE: "
        move_messages: list[str] = [
            f"{key} -> {value['position']}"
            for key, value in tokens.items()
        ]

        return prefix + " ; ".join(move_messages)

    def _custom_response(self, messages: list[dict], turn_idx: int) -> str:
        """
        Describes the behavior of the programmatic second player, given the
        conversation history and the current turn index, ultimately producing
        and returning its response.

        Args:
            messages (list[dict]): contains the conversation history up to and
                                   including the current turn
            turn_idx (int): the current turn index

        Returns:
            str: programmatic player's response
        """
        # token_positions, turn, n_fields = self._parse_messages(messages)
        turn, n_fields = self._parse_messages(messages)

        move: tuple[str, int] = self._make_move(
            rolls=self.rolls,
            n_fields=n_fields,
            turn=turn
        )

        return self._compose_response(move)
    
    def _make_move(
        self,
        rolls: list[tuple],
        n_fields: int,
        turn: int
    ) -> tuple[str, int]:
        """
        Makes a new move as a programmatic player based on the objective.

        Args:
            rolls (list[tuple]): the rolls for the game
            n_fields (int): the size of the board
            turn (int): the current turn number

        Returns:
            tuple[str, int]: the move to be made
        """
        game: GameSim = GameSim(
            n_fields=n_fields,
            n_tokens=self.n_tokens,
            token_positions=self.token_positions,
            rolls=rolls,
            turn=turn
        )

        _, move = minimax(game, True)

        return move

    def _parse_messages(
            self,
            input_message: str
    ) -> tuple[int, int]:
        """
        Parses the input message to obtain the state of the board, as well as
        the current roll.
        
        Args:
            messages (str): contains all the messages in the conversation thus
                            far
        
        Returns:
            tuple[dict[str: int], int, int]: contains a dictionary with token
                                             positions, rolled number, and
                                             board size

        Raises:
            Exception: raised if no matching pattern is found
        """
        pattern_match: re.Match | None = GM_PATTERN.search(input_message)

        if not pattern_match:
            raise Exception('No match found.')
        
        match self.n_tokens:
            case 1:
                tokens: list[str] = ["X", "A"]
            case 2:
                tokens: list[str] = ["X", "Y", "A", "B"]

        token_positions: dict[str: int] = {token: 0 for token in tokens}
        current_state: str = pattern_match.group(1).strip()
        
        for index, char in enumerate(current_state.split()):
            if char in tokens:
                token_positions[char] = index + 1

        self.token_positions = token_positions

        return int(pattern_match.group(2)), len(current_state.split())


def parse_text(text: str, player: LudoPlayer) -> dict[str: int] | bool:
    """
    Parses the input text according to an expected input format in order to
    extract per token moves.

    Args:
        text (str): raw input text
        player (LudoPlayer): the player who produced the text

    Returns:
        dict[str: int] | bool: contains token-position pairs or False
    """
    tokens: list[str] = list(player.tokens.keys())
    
    match player.n_tokens:
        case 1:
            # print(f'token: {tokens[0]}')
            matches: re.Match = re.search(
                rf"MY MOVE: {tokens[0]} -> (\d+)",
                text
            )
<<<<<<< HEAD
            if not matches:
                return False
            
            token_dict: dict[str: int] = {tokens[0]: int(matches.group(1))}
        
=======
            # print(tokens)
            # print(text)
            if not matches:
                return False
            else:
                token_dict: dict[str: int] = {tokens[0]: int(matches.group(1))}

>>>>>>> 0aa55872
        case 2:
            matches: re.Match = re.search(
                rf"MY MOVE: {tokens[0]} -> (\d+) ; {tokens[1]} -> (\d+)",
                text
            )
            if not matches:
                return False
<<<<<<< HEAD
            
            token_dict: dict[str: int] = {
                tokens[0]: int(matches.group(1)),
                tokens[1]: int(matches.group(2))
            }
=======
            else:
                token_dict: dict[str: int] = {
                    tokens[0]: int(matches.group(1)),
                    tokens[1]: int(matches.group(2))
                }
>>>>>>> 0aa55872

    return token_dict


if __name__ == '__main__':
    pass<|MERGE_RESOLUTION|>--- conflicted
+++ resolved
@@ -305,21 +305,12 @@
                 rf"MY MOVE: {tokens[0]} -> (\d+)",
                 text
             )
-<<<<<<< HEAD
+
             if not matches:
                 return False
             
             token_dict: dict[str: int] = {tokens[0]: int(matches.group(1))}
-        
-=======
-            # print(tokens)
-            # print(text)
-            if not matches:
-                return False
-            else:
-                token_dict: dict[str: int] = {tokens[0]: int(matches.group(1))}
-
->>>>>>> 0aa55872
+
         case 2:
             matches: re.Match = re.search(
                 rf"MY MOVE: {tokens[0]} -> (\d+) ; {tokens[1]} -> (\d+)",
@@ -327,19 +318,11 @@
             )
             if not matches:
                 return False
-<<<<<<< HEAD
-            
+
             token_dict: dict[str: int] = {
                 tokens[0]: int(matches.group(1)),
                 tokens[1]: int(matches.group(2))
             }
-=======
-            else:
-                token_dict: dict[str: int] = {
-                    tokens[0]: int(matches.group(1)),
-                    tokens[1]: int(matches.group(2))
-                }
->>>>>>> 0aa55872
 
     return token_dict
 
