"""
Contains custom scoring logic for the game 'Ludo'.
"""

import sys
from pathlib import Path
<<<<<<< HEAD
from typing import Dict
from minimax import GameSim, minimax
from clemgame.metrics import *
from instancegenerator import LudoInstanceGenerator
=======

>>>>>>> cd46b85f
sys.path.append(str(Path(__file__).parent.parent.parent))

from minimax import GameSim, minimax
from clemgame.clemgame import GameScorer
from clemgame.metrics import METRIC_ABORTED, METRIC_SUCCESS, METRIC_LOSE


GAME_NAME: str = "ludo"
ATTEMPT_LIMIT: int = 3
METRIC_DRAW: str = "Draw"
METRIC_EPISODE_ACCURACY: str = "Episode Accuracy"
METRIC_EPISODE_EFFICIENCY: str = "Episode Efficiency"
METRIC_SPEED: str = "Speed"
METRIC_TURN_ACCURACY: str = "Turn Accuracy"
METRIC_TURN_EFFICIENCY: str = "Turn Efficiency"


class LudoGameScorer(GameScorer):
    """
    Handles the scoring of the game 'Ludo' on a per-turn, episodic, and
    overall basis.
    """
    def __init__(self, experiment: dict, game_instance: dict):
        """
        Passes on arguments to the parent class for use in pre-built methods.

        Args:
            experiment (dict[str: list[dict]]): contains relevant information
                                                concerning a collection of
                                                related game instances
            game_instance (dict): contains relevant information about an
                                  individual game instance
        """
        super().__init__(GAME_NAME, experiment, game_instance)
<<<<<<< HEAD
        self.min_moves = experiment['min_moves']

    def compute_scores(self, episode_interactions: Dict) -> None:
        # first add the speed metric

        final_turn = episode_interactions['Turns played']
        max_retries = (final_turn+1)*ATTEMPT_LIMIT
        retries = episode_interactions['Reprompt attempts']
        status = episode_interactions["Final status"]
        is_multiplayer = episode_interactions["Multiplayer"]

        error_episode_sum = 0
        move_accuracy_sum = 0
        episode_parsing_errors = 0
        accepted_move_sum = 0

        for idx, turn in enumerate(episode_interactions['turns']):
            turn_reprompts = 0
            turn_parsing_errors = 0
            error_turn_sum = 0
            for event in turn:
                action = event['action']
                if action['type'] == "current state": # current state
                    current_state = action["content"]
                if action['type'] == "accepted move": # made move
                    updated_state = action["content"]
                    accepted_move_sum += 1
                if action['type'] == 'reprompt':
                    turn_reprompts += 1
                if action['type'] == 'parsing failed':
                    turn_parsing_errors += 1
                    episode_parsing_errors += 1
                if action['type'] == 'error':
                    error_turn_sum += 1
                    error_episode_sum += 1

            if is_multiplayer == 1:
                score = self._mp_move_score(episode_interactions, current_state, idx, updated_state)
            else:
                score = self._sp_move_score(episode_interactions, current_state, idx, updated_state)

            move_accuracy_sum += score
            # log move accuracy
            self.log_turn_score(idx, 'Turn Accuracy', score)
            self.log_turn_score('Turn Efficiency', 1-(turn_reprompts/ATTEMPT_LIMIT)) # efficiency in terms of reprompting attempts.

            turn_parsing_err_rate = (turn_parsing_errors/error_turn_sum)*100 if error_turn_sum > 0 else 0
            self.log_turn_score('Parsing Error Share', turn_parsing_err_rate)


        # log speed
        if episode_interactions['Aborted']:
            self.log_episode_score('Speed', 0)
        else:
            self.log_episode_score('Speed', (self.min_moves*1.0/(final_turn+1)) * 100)

        # log game status
        self.log_episode_score(METRIC_ABORTED, 1 if status == "ABORTED" else 0)
        self.log_episode_score(METRIC_SUCCESS, 1 if status == "WIN" else 0)
        self.log_episode_score(METRIC_LOSE, 1 if status == "LOSE" else 0)
        self.log_episode_score("Turn limit reached", 1 if status == "DRAW" else 0)

        # percentage of maximum possible reprompting attempts - we can use that score in the final calculation.
        self.log_episode_score("Episode Efficiency", 1-(retries/max_retries))

        # calculate the accuracy on episode level.
        self.log_episode_score("Move Accuracy", (move_accuracy_sum / (final_turn + 1)) * 100)

        # parsing error share on episode level
        episode_parsing_err_share = (episode_parsing_errors / error_episode_sum) * 100 if error_episode_sum > 0 else 0
        self.log_episode_score('Episode Parsing Error Share', episode_parsing_err_share)

        # error to accepted move ratio
        err_per_acc_move = (accepted_move_sum / error_episode_sum) * 100 if error_episode_sum > 0 else 0
        self.log_episode_score('Errors Per Accepted Move', err_per_acc_move)
=======
        self.min_moves: int = game_instance["min_moves"]

    # TODO Adapt per turn move accuracy to single player
    def score_turns(self, episodic_interactions: dict) -> None:
        """
        TODO Method description

        Args:
            TODO episodic_interactions (dict):
        """
        for idx, turn in enumerate(episodic_interactions['turns']):
            score, turn_reprompts = LudoGameScorer._score_turn(
                turn_number=idx,
                interaction=turn,
                n_fields=episodic_interactions["Board size"],
                rolls=episodic_interactions["Rolls"]
            )

            # Logs the move accuracy
            self.log_turn_score(
                turn_idx=idx, 
                score_name=METRIC_TURN_ACCURACY,
                score_value=score
            )

            # Logs the turn efficiency in turns of reprompt attempts made
            self.log_turn_score(
                turn_idx=idx,
                score_name=METRIC_TURN_EFFICIENCY,
                score_value=1 - (turn_reprompts / ATTEMPT_LIMIT)
            )

    def log_main_score(self, episodic_interactions: dict) -> None:
        """
        Calculates and logs the final game status, the speed at which the
        episode was completed, the percentage of reprompts taken during the
        episode, and the average accuracy of the moves made during an episode.

        Args:
            episodic_interactions (dict): contains the information and
                                          interactions which pertain to a
                                          given episode
        """
        scores: tuple = self._calculate_episodic_scores(episodic_interactions)
        status, speed, efficiency, accuracy = scores
        self._log_episodic_scores(
            status=status,
            speed=speed,
            efficiency=efficiency,
            accuracy=accuracy
        )
        main_score: float = self._calculate_main_score(
            status=status,
            speed=speed,
            efficiency=efficiency,
            accuracy=accuracy
        )

        # # Logic from log_episode_score
        # if score_name in self.scores["episode scores"]:
        #     self.logger.warning(f"{self.name}: Episode score {score_name} overwritten!")
        # self.scores["episode scores"][score_name] = score_value
        # self.logger.info(f"{self.name}: Logged episode score {score_name}={score_value}.")

    def _calculate_episodic_scores(
            self,
            episodic_interactions: dict
    ) -> tuple[float, float, float]:
        """
        Given the episodic interactions, calculates the speed, efficiency, and
        accuracy metrics for the entire episode.

        Args:
            episodic_interactions (dict): contains the information and
                                          interactions which pertain to a
                                          given episode
        
        Returns:
            tuple[float, float, float]: contains the episodic speed,
                                        efficiency, and accuracy metrics
        """
        status: str | bool = episodic_interactions["Final status"]
        
        # Calculates the speed at which the game was completed
        final_turn: int = episodic_interactions['Turns played'] + 1
        speed: float = (self.min_moves / final_turn) * 100
        
        # Calculates the percentage of reprompt attempts necessary
        efficiency: float = (
            1 - episodic_interactions['Reprompt attempts'] /
            (final_turn * ATTEMPT_LIMIT)
        )
        
        # Sums the accuracy scores for each turn, then calculates the average
        move_accuracy_sum: float = sum(
            LudoGameScorer._score_turn(
                turn_number=idx,
                interaction=turn,
                n_fields=episodic_interactions["Board size"],
                rolls=episodic_interactions["Rolls"]
            )[0] for idx, turn in enumerate(episodic_interactions["turns"])
        )
        accuracy: float = (move_accuracy_sum / final_turn) * 100

        return status, speed, efficiency, accuracy
    
    # TODO Determine how to calculate the main score
    def _calculate_main_score(
            self,
            status: str,
            speed: float,
            efficiency: float,
            accuracy: float
    ) -> float:
        """
        Given the episodic scores, calculates the main score for the episode.
>>>>>>> cd46b85f

        Args:
            status (str): the final status of the game
            speed (float): the speed at which the game was completed,
                           calculated by dividing the minimum number of moves
                           required by the number of moves made
            efficiency (float): the efficiency with which the game was played,
                                calculated by dividing the number of reprompt
                                attempts needed by the total possible number
            accuracy (float): the accuracy with which the game was played,
                              calculated by taking the average of the turn
                              scores

        Returns:
            TODO float:
        """
        pass

<<<<<<< HEAD
    # single player and multi player move scoring functions. SP calls the DP Script from instance gen
    # MP uses AlphaBeta prunning
    def _sp_move_score(self, episode_interactions, current_state: dict, idx: int, updated_state: dict):
        memorized_moves = {}
        tokens = current_state.keys()
        generator = LudoInstanceGenerator()
        _, moves = generator.find_minimum(current_state[tokens[0]],
                                       current_state[tokens[1]],
                                       idx,
                                       episode_interactions["Rolls"],
                                       episode_interactions["Board size"],
                                       memorized_moves
                                       )

        simulated_move = moves[0]
        selected_move = current_state.copy()
        selected_move[simulated_move[0]] = simulated_move[1]
        return self._check_equivalence(updated_state, selected_move)

    def _mp_move_score(self, episode_interactions, current_state, idx, updated_state):

        game: GameSim = GameSim(
            episode_interactions['Board size'],
            current_state,
            episode_interactions["Rolls"],
            idx)
        _, simulated_move = minimax(game, False)  # simulate the game on each turn to get best move

        # simulate the move
        selected_move = current_state.copy()
        selected_move[simulated_move[0]] = simulated_move[1]
        print(simulated_move)
        return self._check_equivalence(updated_state, selected_move)


    def _check_equivalence(self, updated_state, selected_move):
        # check for equivalence
        matches = []
        for token in updated_state.keys():
            if updated_state[token] == selected_move[token]:
                matches.append(True)
            else:
                matches.append(False)

        score = 1.00 if all(matches) else 0
        return score

    def score_turns(self, episodic_interactions: dict) -> None:
=======
    def _log_episodic_scores(
            self,
            status: str,
            speed: float,
            efficiency: float,
            accuracy: float
    ) -> None:
>>>>>>> cd46b85f
        """
        Given the the episodic scores, logs the final game status, speed,
        efficiency, and accuracy metrics.

        Args:
            status (str): the final status of the game
            speed (float): the speed at which the game was completed,
                           calculated by dividing the minimum number of moves
                           required by the number of moves made
            efficiency (float): the efficiency with which the game was played,
                                calculated by dividing the number of reprompt
                                attempts needed by the total possible number
            accuracy (float): the accuracy with which the game was played,
                              calculated by taking the average of the turn
                              scores
        """
<<<<<<< HEAD
        # E.g., score LLM performance against optimal decision at each turn,
        # given the information available at that turn. Then, add this
        # information to self.scores in the form of turn_number: turn_score
        for turn in episodic_interactions.values():
            pass
        pass
    # TODO Determine final bench score calculation and logging destination
    def log_main_score(self, episodic_interactions: dict) -> None:
=======
        self.log_episode_score(METRIC_ABORTED, 1 if status == "ABORTED" else 0)
        self.log_episode_score(METRIC_SUCCESS, 1 if status == "WIN" else 0)
        self.log_episode_score(METRIC_LOSE, 1 if status == "LOSE" else 0)
        self.log_episode_score(METRIC_DRAW, 1 if status == "DRAW" else 0)
        self.log_episode_score(
            score_name=METRIC_SPEED,
            score_value=speed
        )
        self.log_episode_score(
            score_name=METRIC_EPISODE_EFFICIENCY,
            score_value=efficiency
        )
        self.log_episode_score(
            score_name=METRIC_EPISODE_ACCURACY,
            score_value=accuracy
        )

    @staticmethod
    def _score_turn(
            turn_number: int,
            interaction: list[dict[str: str]],
            n_fields: int,
            rolls: list[tuple]
    ) -> tuple[float, int]:
>>>>>>> cd46b85f
        """
        Categorizes the events which took place in a turn, ultimately
        calculating the turn score and the number of reprompts which took
        place during the turn.

        Args:
            turn_number (int): the current turn number
            interaction (list[dict[str: str]]): contains dictionaries, which
                                                each represent an event which
                                                took place during the turn
            n_fields (int): the size of the board in terms of fields
            rolls (list[tuple]): contains the die rolls for the game

        Returns:
            tuple[float, int]: contains the turn score, calculated by
                               comparing the move made to the optimal move,
                               and the number or reprompt attempts made during
                               the turn
        """
<<<<<<< HEAD
        # Replace this function call with a function that logs your main score
        # aka BENCH_SCORE
        pass
        pass
=======
        turn_reprompts: int = 0
        for event in interaction:
            match event["action"]["type"]:
                case "current_state": 
                    # TODO Rename to something and leave 'current_state' to the board image?
                    current_state: dict = {
                            token: value['position']
                            for token, value
                            in event["action"]["content"].items()
                    }
                case "accepted move":
                    updated_state: str = event["action"]["content"]
                case "reprompt":
                    turn_reprompts += 1

        game: GameSim = GameSim(
            n_fields=n_fields,
            token_positions=current_state,
            rolls=rolls,
            turn=turn_number
        )
        
        # Simulates the game at the current turn to get the best move
        _, simulated_move = minimax(game, False) 

        # Simulates the move
        selected_move: dict = current_state.copy()
        selected_move[simulated_move[0]]["position"] = simulated_move[1]
        print(simulated_move)

        # Checks for equivalence between the optimal and chosen moves
        matches: list[bool] = [
            updated_state[token] == selected_move[token]
            for token in updated_state.keys()
        ]

        return 1.0 if all(matches) else 0.0, turn_reprompts

>>>>>>> cd46b85f

if __name__ == '__main__':

    pass<|MERGE_RESOLUTION|>--- conflicted
+++ resolved
@@ -4,14 +4,9 @@
 
 import sys
 from pathlib import Path
-<<<<<<< HEAD
-from typing import Dict
-from minimax import GameSim, minimax
 from clemgame.metrics import *
 from instancegenerator import LudoInstanceGenerator
-=======
-
->>>>>>> cd46b85f
+
 sys.path.append(str(Path(__file__).parent.parent.parent))
 
 from minimax import GameSim, minimax
@@ -46,7 +41,6 @@
                                   individual game instance
         """
         super().__init__(GAME_NAME, experiment, game_instance)
-<<<<<<< HEAD
         self.min_moves = experiment['min_moves']
 
     def compute_scores(self, episode_interactions: Dict) -> None:
@@ -122,124 +116,6 @@
         # error to accepted move ratio
         err_per_acc_move = (accepted_move_sum / error_episode_sum) * 100 if error_episode_sum > 0 else 0
         self.log_episode_score('Errors Per Accepted Move', err_per_acc_move)
-=======
-        self.min_moves: int = game_instance["min_moves"]
-
-    # TODO Adapt per turn move accuracy to single player
-    def score_turns(self, episodic_interactions: dict) -> None:
-        """
-        TODO Method description
-
-        Args:
-            TODO episodic_interactions (dict):
-        """
-        for idx, turn in enumerate(episodic_interactions['turns']):
-            score, turn_reprompts = LudoGameScorer._score_turn(
-                turn_number=idx,
-                interaction=turn,
-                n_fields=episodic_interactions["Board size"],
-                rolls=episodic_interactions["Rolls"]
-            )
-
-            # Logs the move accuracy
-            self.log_turn_score(
-                turn_idx=idx, 
-                score_name=METRIC_TURN_ACCURACY,
-                score_value=score
-            )
-
-            # Logs the turn efficiency in turns of reprompt attempts made
-            self.log_turn_score(
-                turn_idx=idx,
-                score_name=METRIC_TURN_EFFICIENCY,
-                score_value=1 - (turn_reprompts / ATTEMPT_LIMIT)
-            )
-
-    def log_main_score(self, episodic_interactions: dict) -> None:
-        """
-        Calculates and logs the final game status, the speed at which the
-        episode was completed, the percentage of reprompts taken during the
-        episode, and the average accuracy of the moves made during an episode.
-
-        Args:
-            episodic_interactions (dict): contains the information and
-                                          interactions which pertain to a
-                                          given episode
-        """
-        scores: tuple = self._calculate_episodic_scores(episodic_interactions)
-        status, speed, efficiency, accuracy = scores
-        self._log_episodic_scores(
-            status=status,
-            speed=speed,
-            efficiency=efficiency,
-            accuracy=accuracy
-        )
-        main_score: float = self._calculate_main_score(
-            status=status,
-            speed=speed,
-            efficiency=efficiency,
-            accuracy=accuracy
-        )
-
-        # # Logic from log_episode_score
-        # if score_name in self.scores["episode scores"]:
-        #     self.logger.warning(f"{self.name}: Episode score {score_name} overwritten!")
-        # self.scores["episode scores"][score_name] = score_value
-        # self.logger.info(f"{self.name}: Logged episode score {score_name}={score_value}.")
-
-    def _calculate_episodic_scores(
-            self,
-            episodic_interactions: dict
-    ) -> tuple[float, float, float]:
-        """
-        Given the episodic interactions, calculates the speed, efficiency, and
-        accuracy metrics for the entire episode.
-
-        Args:
-            episodic_interactions (dict): contains the information and
-                                          interactions which pertain to a
-                                          given episode
-        
-        Returns:
-            tuple[float, float, float]: contains the episodic speed,
-                                        efficiency, and accuracy metrics
-        """
-        status: str | bool = episodic_interactions["Final status"]
-        
-        # Calculates the speed at which the game was completed
-        final_turn: int = episodic_interactions['Turns played'] + 1
-        speed: float = (self.min_moves / final_turn) * 100
-        
-        # Calculates the percentage of reprompt attempts necessary
-        efficiency: float = (
-            1 - episodic_interactions['Reprompt attempts'] /
-            (final_turn * ATTEMPT_LIMIT)
-        )
-        
-        # Sums the accuracy scores for each turn, then calculates the average
-        move_accuracy_sum: float = sum(
-            LudoGameScorer._score_turn(
-                turn_number=idx,
-                interaction=turn,
-                n_fields=episodic_interactions["Board size"],
-                rolls=episodic_interactions["Rolls"]
-            )[0] for idx, turn in enumerate(episodic_interactions["turns"])
-        )
-        accuracy: float = (move_accuracy_sum / final_turn) * 100
-
-        return status, speed, efficiency, accuracy
-    
-    # TODO Determine how to calculate the main score
-    def _calculate_main_score(
-            self,
-            status: str,
-            speed: float,
-            efficiency: float,
-            accuracy: float
-    ) -> float:
-        """
-        Given the episodic scores, calculates the main score for the episode.
->>>>>>> cd46b85f
 
         Args:
             status (str): the final status of the game
@@ -258,7 +134,6 @@
         """
         pass
 
-<<<<<<< HEAD
     # single player and multi player move scoring functions. SP calls the DP Script from instance gen
     # MP uses AlphaBeta prunning
     def _sp_move_score(self, episode_interactions, current_state: dict, idx: int, updated_state: dict):
@@ -307,15 +182,6 @@
         return score
 
     def score_turns(self, episodic_interactions: dict) -> None:
-=======
-    def _log_episodic_scores(
-            self,
-            status: str,
-            speed: float,
-            efficiency: float,
-            accuracy: float
-    ) -> None:
->>>>>>> cd46b85f
         """
         Given the the episodic scores, logs the final game status, speed,
         efficiency, and accuracy metrics.
@@ -332,7 +198,6 @@
                               calculated by taking the average of the turn
                               scores
         """
-<<<<<<< HEAD
         # E.g., score LLM performance against optimal decision at each turn,
         # given the information available at that turn. Then, add this
         # information to self.scores in the form of turn_number: turn_score
@@ -341,32 +206,6 @@
         pass
     # TODO Determine final bench score calculation and logging destination
     def log_main_score(self, episodic_interactions: dict) -> None:
-=======
-        self.log_episode_score(METRIC_ABORTED, 1 if status == "ABORTED" else 0)
-        self.log_episode_score(METRIC_SUCCESS, 1 if status == "WIN" else 0)
-        self.log_episode_score(METRIC_LOSE, 1 if status == "LOSE" else 0)
-        self.log_episode_score(METRIC_DRAW, 1 if status == "DRAW" else 0)
-        self.log_episode_score(
-            score_name=METRIC_SPEED,
-            score_value=speed
-        )
-        self.log_episode_score(
-            score_name=METRIC_EPISODE_EFFICIENCY,
-            score_value=efficiency
-        )
-        self.log_episode_score(
-            score_name=METRIC_EPISODE_ACCURACY,
-            score_value=accuracy
-        )
-
-    @staticmethod
-    def _score_turn(
-            turn_number: int,
-            interaction: list[dict[str: str]],
-            n_fields: int,
-            rolls: list[tuple]
-    ) -> tuple[float, int]:
->>>>>>> cd46b85f
         """
         Categorizes the events which took place in a turn, ultimately
         calculating the turn score and the number of reprompts which took
@@ -386,51 +225,10 @@
                                and the number or reprompt attempts made during
                                the turn
         """
-<<<<<<< HEAD
         # Replace this function call with a function that logs your main score
         # aka BENCH_SCORE
         pass
         pass
-=======
-        turn_reprompts: int = 0
-        for event in interaction:
-            match event["action"]["type"]:
-                case "current_state": 
-                    # TODO Rename to something and leave 'current_state' to the board image?
-                    current_state: dict = {
-                            token: value['position']
-                            for token, value
-                            in event["action"]["content"].items()
-                    }
-                case "accepted move":
-                    updated_state: str = event["action"]["content"]
-                case "reprompt":
-                    turn_reprompts += 1
-
-        game: GameSim = GameSim(
-            n_fields=n_fields,
-            token_positions=current_state,
-            rolls=rolls,
-            turn=turn_number
-        )
-        
-        # Simulates the game at the current turn to get the best move
-        _, simulated_move = minimax(game, False) 
-
-        # Simulates the move
-        selected_move: dict = current_state.copy()
-        selected_move[simulated_move[0]]["position"] = simulated_move[1]
-        print(simulated_move)
-
-        # Checks for equivalence between the optimal and chosen moves
-        matches: list[bool] = [
-            updated_state[token] == selected_move[token]
-            for token in updated_state.keys()
-        ]
-
-        return 1.0 if all(matches) else 0.0, turn_reprompts
-
->>>>>>> cd46b85f
 
 if __name__ == '__main__':
 
