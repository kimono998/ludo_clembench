--- conflicted
+++ resolved
@@ -1,80 +1,3 @@
-<<<<<<< HEAD
-import numpy as np
-
-class GenerateSequences:
-    RANDOM_SEED = 42
-        
-    def check_sequence(self, board_size, rolls):
-        N = board_size  # Total number of fields
-        memo = {}  # Memorized moves
-
-        def dp(posX, posY, roll_index):
-            if posX == N and posY == N:
-                return 0, []
-            if roll_index >= len(rolls):
-                return float('inf'), []
-            if (posX, posY, roll_index) in memo:
-                return memo[(posX, posY, roll_index)]
-
-            roll = rolls[roll_index]
-            next_roll_index = roll_index + 1
-            moves = float('inf')
-            best_move_seq = []
-
-            if posX != 0:
-                new_posX = posX + roll if posX + roll <= N else posX
-                if new_posX != posY or new_posX == N:
-                    next_moves, move_seq = dp(new_posX, posY, next_roll_index)
-                    if 1 + next_moves < moves:
-                        moves = 1 + next_moves
-                        best_move_seq = [f"Move X from {posX} to {new_posX}"] + move_seq
-
-            if posY != 0:
-                new_posY = posY + roll if posY + roll <= N else posY
-                if new_posY != posX or new_posY == N:
-                    next_moves, move_seq = dp(posX, new_posY, next_roll_index)
-                    if 1 + next_moves < moves:
-                        moves = 1 + next_moves
-                        best_move_seq = [f"Move Y from {posY} to {new_posY}"] + move_seq
-
-            if roll == 6:
-                if posX == 0 and 1 != posY:
-                    next_moves, move_seq = dp(1, posY, next_roll_index)
-                    if 1 + next_moves < moves:
-                        moves = 1 + next_moves
-                        best_move_seq = ["Place X on 1"] + move_seq
-                if posY == 0 and 1 != posX:
-                    next_moves, move_seq = dp(posX, 1, next_roll_index)
-                    if 1 + next_moves < moves:
-                        moves = 1 + next_moves
-                        best_move_seq = ["Place Y on 1"] + move_seq
-
-            memo[(posX, posY, roll_index)] = (moves, best_move_seq)
-            return moves, best_move_seq
-
-        initial_posX, initial_posY = 0, 0
-        result, move_sequence = dp(initial_posX, initial_posY, 0)
-        if result == float('inf'):
-            return -1, []
-        return result, move_sequence
-
-    def generate_instance(self, board_size, m, n):
-        np.random.seed(self.RANDOM_SEED)
-        instances = {}
-        i = 0
-        while i < m:
-            rolls = [np.random.randint(1, 7) for _ in range(n)]
-            min_moves, _ = self.check_sequence(board_size, rolls)
-            if min_moves != -1:
-                instances[i] = {'sequence': rolls, 'min': min_moves}
-                i += 1
-        return instances
-
-if __name__ == "__main__":
-    generator = GenerateSequences()
-    move_dict = generator.generate_instance(23, 10, 50)  # Generate 10 instances with 50 rolls each
-    print(move_dict)
-=======
 """
 Module focused on generating game instances for the game 'Ludo'.
 """
@@ -326,5 +249,4 @@
 
 
 if __name__ == '__main__':
-    main()
->>>>>>> 7f6dcdab
+    main()