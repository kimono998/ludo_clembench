"""
Module focused on generating game instances for the game 'Ludo'.
"""

import sys
from pathlib import Path
import numpy as np

sys.path.append(str(Path(__file__).parent.parent.parent))

from clemgame.clemgame import GameInstanceGenerator

<<<<<<< HEAD

N_INSTANCES: int = 5
N_FIELDS: int = 23
N_ROLLS: int = 25
PLAYER_VARIANTS: list[str] = ["single_player", "multiplayer"]
COT_VARIANTS: list[bool] = [True, False]
REPROMPT_VARIANTS: list[bool] = [True, False]
TOKEN_VARIANTS: list[bool] = [True, False]
=======
N_FIELDS = 23
N_INSTANCES = 5
N_ROLLS = 25
EXP_VARIANTS = ["single_player", "multiplayer"]
COT = [True, False]
REPROMPT = [True, False]
SINGLE_TOKEN = [True, False]
NO_BOARD = [True, False]
>>>>>>> d34069a7

GAME_NAME: str = "ludo"
RANDOM_SEED: int = 42

np.random.seed(RANDOM_SEED)


class LudoInstanceGenerator(GameInstanceGenerator):
    """
    A 'Ludo'-specific GameInstanceGenerator, intended to be used to generate
    experiments according to given configurations, then store them in
    instances.json for further use.
    """
    def __init__(self):
        """
        Passes along the game name to the parent class.
        """
        super().__init__(GAME_NAME)

    def on_generate(self):
<<<<<<< HEAD
        """
        Generates experiments conforming to all combinations of player, chain
        of thought, reprompting, and token variants, save for single player
        monotoken.
        """
        for player in PLAYER_VARIANTS:
            for cot in COT_VARIANTS:
                for reprompt in REPROMPT_VARIANTS:
                    if player == 'multiplayer':
                        for n_tokens in TOKEN_VARIANTS:
                            self._generate_experiment(
                                experiment_name=player,
                                chain_of_thought=cot,
                                reprompt=reprompt,
                                n_tokens=n_tokens
                            )
                    else:
                        self._generate_experiment(
                            experiment_name=player,
                            chain_of_thought=cot,
                            reprompt=reprompt
                        )
=======
        for item in EXP_VARIANTS:
            for c in COT:
                for r in REPROMPT:
                    for b in NO_BOARD:
                        if item == 'multiplayer':
                            for s in SINGLE_TOKEN:
                                self._generate_experiment(item, c, r, b, s)
                        else:
                            self._generate_experiment(item, c, r, b)
>>>>>>> d34069a7

    def _generate_experiment(
            self,
            experiment_name: str,
<<<<<<< HEAD
            chain_of_thought: bool,
            reprompt: bool,
            n_tokens: bool = False
=======
            chain_of_thought,
            reprompt,
            no_board,
            n_tokens=False
>>>>>>> d34069a7
    ) -> None:
        """
        Given experiment specifications, generates an experiment as well as a
        number of game instances, then attaches the game instances to the
        experiment.

        Args:
            experiment_name (str): name of the experiment, which matches the
                                   game variant
            chain_of_thought (bool): is CoT enabled
            reprompt (bool): is reprompting enabled
            n_tokens (bool): is it single or multiplayer
        """
        n_players = 1 if experiment_name == 'single_player' else 2
        n_tokens = 1 if n_tokens == True else 2

        # Creates an experiment
<<<<<<< HEAD
        experiment: dict = self.add_experiment(f'{experiment_name}_{chain_of_thought}_{reprompt}_{n_tokens}')
        experiment['chain_of_thought'] = chain_of_thought
        experiment['reprompting'] = reprompt
        experiment['n_tokens'] = n_tokens
=======
        num_players = 1 if experiment_name == 'single_player' else 2
        num_tokens = 1 if n_tokens == True else 2
        experiment: dict = self.add_experiment(f'{experiment_name}_{chain_of_thought}_{reprompt}_{no_board}_{num_tokens}')
        experiment['chain_of_thought'] = chain_of_thought
        experiment['reprompting'] = reprompt
        experiment['n_tokens'] = num_tokens
        experiment['no_board'] = no_board
>>>>>>> d34069a7

        # Generates and attaches game instances to the experiment
        for index in range(N_INSTANCES):
            self._generate_instance(
                experiment=experiment,
                game_id=f"in{index + 1:03}",
                prompt_name=experiment_name,
                n_tokens=n_tokens,
                n_fields=N_FIELDS,
                n_rolls=N_ROLLS,
                n_players=n_players
            )

    def _check_sequence(
            self,
            n_fields: int,
            n_tokens: int,
            rolls: list[int]
    ) -> int:
        """
        Given the size of the board and a sequence of rolls, checks that the
        sequence of rolls will result in a game instance that is solvable.
        
        Args:
            n_fields (int): the size of the board
            n_tokens (int): the number of tokens to be given to each player
            rolls (list[int]): contains a sequence of die rolls
        
        Returns:
            int: minimum number of moves required to solve the die sequence
        """
        match n_tokens:
            case 1:
                min_moves, _ = find_monotoken_minimum(
                    rolls=rolls,
                    n_fields=n_fields,
                    memorized_moves=dict()
                )
            case 2:
                min_moves, _ = find_multitoken_minimum(
                    rolls=rolls,
                    n_fields=n_fields,
                    memorized_moves=dict()
                )

        if min_moves == float('inf'):
            return -1

        return min_moves

    def _generate_instance(
            self,
            experiment: dict,
            game_id: int,
            prompt_name: str,
            n_tokens: int,
            n_fields: int,
            n_rolls: int,
            n_players: int
    ) -> None:
        """
        Given an instantiated experiment dictionary and the various arguments
        that describe the instance configurations, randomly generates die
        rolls, checks to make sure the sequence of die rolls results in a
        solvable game, then attaches the instance to the experiment, and
        configures the instance.
        
        Args:
            experiment (dict): where the instance will be attached
            game_id (dict): the identifying marker for the game instance
            dialogue_partners (dict[str: str]): the players in the game
                                                       variant
            prompt_name (str): the initial prompt passed to the LLM
            n_tokens (int): the number of tokens to be given to each player
            n_fields (int): the size of the board
            n_rolls (int): the number of rolls; also the maximum number of
                           turns
            n_players (int): the number of players in the instance
        """
        rolls, min_moves = self._get_rolls(
            n_tokens=n_tokens,
            n_fields=n_fields,
            n_rolls=n_rolls,
            n_players=n_players
        )
        
        game_instance: dict = self.add_game_instance(experiment, game_id)
        game_instance["num_players"] = n_players
        game_instance["prompt_name"] = prompt_name
        game_instance["n_tokens"] = n_tokens
        game_instance["n_fields"] = n_fields
        game_instance["rolls"] = rolls
        game_instance["min_moves"] = min_moves

    def _get_rolls(
            self,
            n_tokens: int,
            n_fields: int,
            n_rolls: int,
            n_players: int,
    ) -> tuple[list[int | tuple[int, int]], int]:
        """
        Generates valid die rolls resulting in a solvable sequence, depending
        on the number of dialogue partners and the number of tokens in the
        game variant.

        Args:
            dialogue_partners (dict[str: str]): the players in the game
                                                       variant
            n_tokens (int): the number of tokens to be given to each player
            n_fields (int): the size of the board
            n_rolls (int): the number of rolls; also the maximum number of
                           turns
            n_players (int): the number of players in the instance
        
        Returns:
            tuple[list[int | tuple[int, int]], int]: contains a list of either
                                                     single or pairs of die
                                                     rolls, as well as the
                                                     minimum number of moves
                                                     required to solve the
                                                     sequence
        """
        p1_rolls, min_moves = self._generate_valid_rolls(
            n_tokens=n_tokens,
            n_fields=n_fields,
            n_rolls=n_rolls
        )
        
        match n_players:
            case 1:
                rolls: list[int] = p1_rolls

            case 2:
                p2_rolls, _ = self._generate_valid_rolls(
                    n_tokens=n_tokens,
                    n_fields=n_fields,
                    n_rolls=n_rolls
                )
                rolls: list[int] = [
                    (p1_roll, p2_roll)
                    for p1_roll, p2_roll
                    in zip(p1_rolls, p2_rolls)
                ]

        return rolls, min_moves

    def _generate_valid_rolls(
            self,
            n_tokens: int,
            n_fields: int,
            n_rolls: int
    ) -> tuple[list[int], int]:
        """
        Generates a sequence of die rolls which result in a solvable game,
        then returns the die rolls and the minimum number of moves required to
        solve the sequence.
        
        Args:
            n_tokens (int): the number of tokens to be given to each player
            n_fields (int): the size of the board
            n_rolls (int): the number of rolls; also the maximum number of
                           turns
        
        Returns:
            tuple[list[int], int]: contains a list of die rolls and the
                                   minimum number of moves required to solve
                                   the sequence
        """
        while True:
            rolls: list[int] = [np.random.randint(1, 7) for _ in range(n_rolls)]
            min_moves: int = self._check_sequence(
                n_fields=n_fields,
                n_tokens=n_tokens,
                rolls=rolls
            )
            if min_moves != -1:
                return rolls, min_moves
            

def find_monotoken_minimum(
            rolls: list[int],
            n_fields: int,
            memorized_moves: dict,
            X: int = 0,
            index: int = 0,
    ) -> tuple[int, list[tuple[str, int]]]:
        """
        Finds the minimum number of moves required to solve a sequence of
        die rolls, as well as the moves associated with that minimum.

        Args:
            rolls (list[int]): contains die rolls
            n_fields (int): the size of the board
            memorized_moves (dict[tuple: tuple]): used to contain the moves as
                                                  they are evaluated
            X (int): position of the token 'X' in terms of the field
                     number it is currently occupying
            index (int): the index of the current roll being considered

        Returns:
            tuple[int, list[tuple[str, int]]]: contains the minimum number of
                                               moves required to solve the
                                               sequence and the associated
                                               move sequence
        """
        # For completed sequences
        if X == n_fields:
            return 0, []

        # For sequences that have surpassed the turn limit
        if index >= len(rolls):
            return float('inf'), []

        # If the move has already been analyzed
        if (X, index) in memorized_moves:
            return memorized_moves[(X, index)]

        roll: int = rolls[index]
        next_index: int = index + 1
        min_move_count: float | int = float('inf')
        best_sequence: list[str] = []

        # If X is in play, calculates its next position
        if X != 0:
            new_X: int = X + roll if X + roll <= n_fields else X

            # Analyzes next position if it is valid and not final
            if new_X == n_fields:
                next_moves, sequence = find_multitoken_minimum(
                    rolls=rolls,
                    n_fields=n_fields,
                    memorized_moves=memorized_moves,
                    X=new_X,
                    index=next_index
                )

                # Seeks minimum required moves to solve the sequence
                if next_moves + 1 < min_move_count:
                    min_move_count = next_moves + 1
                    best_sequence = [('X', new_X)] + sequence

        # If a 6 is rolled and either token can be moved to the board
        if roll == 6:
            if X == 0:
                next_moves, sequence = find_multitoken_minimum(
                    rolls=rolls,
                    n_fields=n_fields,
                    memorized_moves=memorized_moves,
                    X=1,
                    index=next_index
                )
                if next_moves + 1 < min_move_count:
                    min_move_count = next_moves + 1
                    best_sequence = [('X', 1)] + sequence

        memorized_moves[(X, index)] = (min_move_count, best_sequence)

        return min_move_count, best_sequence


def find_multitoken_minimum(
            rolls: list[int],
            n_fields: int,
            memorized_moves: dict,
            X: int = 0,
            Y: int = 0,
            index: int = 0,
    ) -> tuple[int, list[tuple[str, int]]]:
        """
        Finds the minimum number of moves required to solve a sequence of
        die rolls, as well as the moves associated with that minimum.

        Args:
            rolls (list[int]): contains die rolls
            n_fields (int): the size of the board
            memorized_moves (dict[tuple: tuple]): used to contain the moves as
                                                  they are evaluated
            X (int): position of the token 'X' in terms of the field
                     number it is currently occupying
            Y (int): position of the token 'Y' in terms of the field
                     number it is currently occupying
            index (int): the index of the current roll being considered

        Returns:
            tuple[int, list[tuple[str, int]]]: contains the minimum number of
                                               moves required to solve the
                                               sequence and the associated
                                               move sequence
        """
        # For completed sequences
        if X == n_fields and Y == n_fields:
            return 0, []

        # For sequences that have surpassed the turn limit
        if index >= len(rolls):
            return float('inf'), []

        # If the move has already been analyzed
        if (X, Y, index) in memorized_moves:
            return memorized_moves[(X, Y, index)]

        roll: int = rolls[index]
        next_index: int = index + 1
        min_move_count = float('inf')
        best_sequence: list[str] = []

        # If X is in play, calculates its next position
        if X != 0:
            new_X: int = X + roll if X + roll <= n_fields else X

            # Analyzes next position if it is valid and not final
            if new_X != Y or new_X == n_fields:
                next_moves, sequence = find_multitoken_minimum(
                    rolls=rolls,
                    n_fields=n_fields,
                    memorized_moves=memorized_moves,
                    X=new_X,
                    Y=Y,
                    index=next_index
                )

                # Seeks minimum required moves to solve the sequence
                if next_moves + 1 < min_move_count:
                    min_move_count = next_moves + 1
                    best_sequence = [('X', new_X)] + sequence

        # If Y is in play, calculates its next position
        if Y != 0:
            new_Y: int = Y + roll if Y + roll <= n_fields else Y

            # Analyzes next position if it is valid and not final
            if new_Y != X or new_Y == n_fields:
                next_moves, sequence = find_multitoken_minimum(
                    rolls=rolls,
                    n_fields=n_fields,
                    memorized_moves=memorized_moves,
                    X=X,
                    Y=new_Y,
                    index=next_index
                )

                # Seeks minimum required moves to solve the sequence
                if next_moves + 1 < min_move_count:
                    min_move_count = next_moves + 1
                    best_sequence = [('Y', new_Y)] + sequence

        # If a 6 is rolled and either token can be moved to the board
        if roll == 6:
            if X == 0 and Y != 1:
                next_moves, sequence = find_multitoken_minimum(
                    rolls=rolls,
                    n_fields=n_fields,
                    memorized_moves=memorized_moves,
                    X=1,
                    Y=Y,
                    index=next_index
                )
                if next_moves + 1 < min_move_count:
                    min_move_count = next_moves + 1
                    best_sequence = [('X', 1)] + sequence

            if Y == 0 and 1 != X:
                next_moves, sequence = find_multitoken_minimum(
                    rolls=rolls,
                    n_fields=n_fields,
                    memorized_moves=memorized_moves,
                    X=X,
                    Y=1,
                    index=next_index
                )
                if next_moves + 1 < min_move_count:
                    min_move_count = next_moves + 1
                    best_sequence = [('Y', 1)] + sequence

        memorized_moves[(X, Y, index)] = (min_move_count, best_sequence)

        return min_move_count, best_sequence


if __name__ == '__main__':
    LudoInstanceGenerator().generate()<|MERGE_RESOLUTION|>--- conflicted
+++ resolved
@@ -10,16 +10,6 @@
 
 from clemgame.clemgame import GameInstanceGenerator
 
-<<<<<<< HEAD
-
-N_INSTANCES: int = 5
-N_FIELDS: int = 23
-N_ROLLS: int = 25
-PLAYER_VARIANTS: list[str] = ["single_player", "multiplayer"]
-COT_VARIANTS: list[bool] = [True, False]
-REPROMPT_VARIANTS: list[bool] = [True, False]
-TOKEN_VARIANTS: list[bool] = [True, False]
-=======
 N_FIELDS = 23
 N_INSTANCES = 5
 N_ROLLS = 25
@@ -28,7 +18,6 @@
 REPROMPT = [True, False]
 SINGLE_TOKEN = [True, False]
 NO_BOARD = [True, False]
->>>>>>> d34069a7
 
 GAME_NAME: str = "ludo"
 RANDOM_SEED: int = 42
@@ -47,32 +36,36 @@
         Passes along the game name to the parent class.
         """
         super().__init__(GAME_NAME)
+    
+    # def on_generate(self, **kwargs) -> None:
+    #     """
+    #     Given a list of experiment configurations, generates the appropriate
+    #     amount of instances for each experiment, attaches them, then creates
+    #     the experiment.
+    #
+    #     Args:
+    #         experiments (list[dict]): contains a dictionary for each
+    #                                   experiment, detailing the experiment
+    #                                   name, the number of instances to be
+    #                                   generated, the initial prompt, the size
+    #                                   of the board, the number of rolls to be
+    #                                   generated, and the intended dialogue
+    #                                   partners for the experiment
+    #     """
+    #     experiments: list[dict] = kwargs.get("experiments")
+    #     for experiment in experiments:
+    #         self._generate_experiment(
+    #             experiment["experiment_name"],
+    #             experiment["n_instances"],
+    #             experiment["dialogue_partners"],
+    #             experiment["experiment_name"],
+    #             experiment["n_tokens"],
+    #             experiment["n_fields"],
+    #             experiment["n_rolls"]
+    #         )
+
 
     def on_generate(self):
-<<<<<<< HEAD
-        """
-        Generates experiments conforming to all combinations of player, chain
-        of thought, reprompting, and token variants, save for single player
-        monotoken.
-        """
-        for player in PLAYER_VARIANTS:
-            for cot in COT_VARIANTS:
-                for reprompt in REPROMPT_VARIANTS:
-                    if player == 'multiplayer':
-                        for n_tokens in TOKEN_VARIANTS:
-                            self._generate_experiment(
-                                experiment_name=player,
-                                chain_of_thought=cot,
-                                reprompt=reprompt,
-                                n_tokens=n_tokens
-                            )
-                    else:
-                        self._generate_experiment(
-                            experiment_name=player,
-                            chain_of_thought=cot,
-                            reprompt=reprompt
-                        )
-=======
         for item in EXP_VARIANTS:
             for c in COT:
                 for r in REPROMPT:
@@ -82,21 +75,14 @@
                                 self._generate_experiment(item, c, r, b, s)
                         else:
                             self._generate_experiment(item, c, r, b)
->>>>>>> d34069a7
 
     def _generate_experiment(
             self,
             experiment_name: str,
-<<<<<<< HEAD
-            chain_of_thought: bool,
-            reprompt: bool,
-            n_tokens: bool = False
-=======
             chain_of_thought,
             reprompt,
             no_board,
             n_tokens=False
->>>>>>> d34069a7
     ) -> None:
         """
         Given experiment specifications, generates an experiment as well as a
@@ -104,22 +90,13 @@
         experiment.
 
         Args:
-            experiment_name (str): name of the experiment, which matches the
-                                   game variant
-            chain_of_thought (bool): is CoT enabled
-            reprompt (bool): is reprompting enabled
-            n_tokens (bool): is it single or multiplayer
-        """
-        n_players = 1 if experiment_name == 'single_player' else 2
-        n_tokens = 1 if n_tokens == True else 2
-
+            experiment_name (str): name of the experiment, which matches the game variant.
+            chain_of_thought (bool): is CoT enabled.
+            reprompt (bool): is reprompting enabled.
+
+            n_tokens (bool): is it single or multiplayer.
+        """
         # Creates an experiment
-<<<<<<< HEAD
-        experiment: dict = self.add_experiment(f'{experiment_name}_{chain_of_thought}_{reprompt}_{n_tokens}')
-        experiment['chain_of_thought'] = chain_of_thought
-        experiment['reprompting'] = reprompt
-        experiment['n_tokens'] = n_tokens
-=======
         num_players = 1 if experiment_name == 'single_player' else 2
         num_tokens = 1 if n_tokens == True else 2
         experiment: dict = self.add_experiment(f'{experiment_name}_{chain_of_thought}_{reprompt}_{no_board}_{num_tokens}')
@@ -127,18 +104,17 @@
         experiment['reprompting'] = reprompt
         experiment['n_tokens'] = num_tokens
         experiment['no_board'] = no_board
->>>>>>> d34069a7
 
         # Generates and attaches game instances to the experiment
         for index in range(N_INSTANCES):
             self._generate_instance(
-                experiment=experiment,
-                game_id=f"in{index + 1:03}",
-                prompt_name=experiment_name,
-                n_tokens=n_tokens,
-                n_fields=N_FIELDS,
-                n_rolls=N_ROLLS,
-                n_players=n_players
+                experiment,
+                f"in{index + 1:03}",
+                experiment_name,
+                num_tokens,
+                N_FIELDS,
+                N_ROLLS,
+                num_players
             )
 
     def _check_sequence(
@@ -177,6 +153,50 @@
             return -1
 
         return min_moves
+
+    # def _generate_experiment(
+    #         self,
+    #         experiment_name: str,
+    #         n_instances: int,
+    #         dialogue_partners: list[tuple[str, str]],
+    #         prompt_name: str,
+    #         n_tokens: int,
+    #         n_fields: int,
+    #         n_rolls: int
+    # ) -> None:
+    #     """
+    #     Given experiment specifications, generates an experiment as well as a
+    #     number of game instances, then attaches the game instances to the
+    #     experiment.
+    #
+    #     Args:
+    #         experiment_name (str): name of the experiment, which matches the
+    #                                game variant
+    #         n_instances (int): the number of instances to be generated and
+    #                            attached to the experiment
+    #         dialogue_partners (list[tuple[str, str]]): the players in the game
+    #                                                    variant
+    #         prompt_name (str): the prompt associated with the desired game
+    #                            variant
+    #         n_tokens (int): the number of tokens to be given to each player
+    #         n_fields (int): the size of the board in the game
+    #         n_rolls (int): the number of rolls; also the maximum number of
+    #                        turns
+    #     """
+    #     # Creates an experiment
+    #     experiment: dict = self.add_experiment(experiment_name, dialogue_partners)
+    #
+    #     # Generates and attaches game instances to the experiment
+    #     for index in range(n_instances):
+    #         self._generate_instance(
+    #             experiment,
+    #             f"in{index + 1:03}",
+    #             dialogue_partners,
+    #             prompt_name,
+    #             n_tokens,
+    #             n_fields,
+    #             n_rolls
+    #         )
 
     def _generate_instance(
             self,
@@ -186,7 +206,7 @@
             n_tokens: int,
             n_fields: int,
             n_rolls: int,
-            n_players: int
+            num_players: int
     ) -> None:
         """
         Given an instantiated experiment dictionary and the various arguments
@@ -205,17 +225,16 @@
             n_fields (int): the size of the board
             n_rolls (int): the number of rolls; also the maximum number of
                            turns
-            n_players (int): the number of players in the instance
         """
         rolls, min_moves = self._get_rolls(
             n_tokens=n_tokens,
             n_fields=n_fields,
             n_rolls=n_rolls,
-            n_players=n_players
+            num_players=num_players
         )
         
         game_instance: dict = self.add_game_instance(experiment, game_id)
-        game_instance["num_players"] = n_players
+        game_instance["num_players"] = num_players
         game_instance["prompt_name"] = prompt_name
         game_instance["n_tokens"] = n_tokens
         game_instance["n_fields"] = n_fields
@@ -227,7 +246,7 @@
             n_tokens: int,
             n_fields: int,
             n_rolls: int,
-            n_players: int,
+            num_players: int,
     ) -> tuple[list[int | tuple[int, int]], int]:
         """
         Generates valid die rolls resulting in a solvable sequence, depending
@@ -241,7 +260,6 @@
             n_fields (int): the size of the board
             n_rolls (int): the number of rolls; also the maximum number of
                            turns
-            n_players (int): the number of players in the instance
         
         Returns:
             tuple[list[int | tuple[int, int]], int]: contains a list of either
@@ -257,7 +275,7 @@
             n_rolls=n_rolls
         )
         
-        match n_players:
+        match num_players:
             case 1:
                 rolls: list[int] = p1_rolls
 
@@ -509,4 +527,28 @@
 
 
 if __name__ == '__main__':
+    # Example experiment
+    # experiments: list[dict] = [
+    #     {
+    #         "experiment_name": "single_player",
+    #         "n_instances": 1,
+    #         "dialogue_partners": ["llm"],
+    #         "n_tokens": 2,
+    #         "n_fields": 23,
+    #         "n_rolls": 20
+    #     },
+    #     {
+    #         "experiment_name": "multiplayer",
+    #         "n_instances": 1,
+    #         "dialogue_partners": ["llm", "programmatic"],
+    #         "n_tokens": 1,
+    #         "n_fields": 23,
+    #         "n_rolls": 20
+    #     }
+    # ]
+
+    # Generates game instances
+    #instance_generator: LudoInstanceGenerator = LudoInstanceGenerator()
+    #instance_generator.generate(experiments=experiments)
+
     LudoInstanceGenerator().generate()