"""
Contains custom GameMaster and GameBenchmark child classes to handle the game
of 'Ludo', describing intended behavior.
"""

import sys
import logging
from pathlib import Path

sys.path.append(str(Path(__file__).parent.parent.parent))

from backends import Model
from clemgame.clemgame import GameBenchmark, GameMaster
from game import Game
from player import LudoPlayer, parse_text
from scoring import LudoGameScorer
from clemgame import get_logger


GAME_NAME: str = "ludo"
logger: logging.Logger = get_logger(__name__)


class LudoGameMaster(GameMaster):
    """
    In carrying out the game 'Ludo' with a LLM, this class controls the general
    gameplay loop, including setting up the relevant attributes, passing along
    necessary information to the Game object, checking the validity of the
    resulting decisions made by the LLM, and adjusting the game state
    accordingly. Once the game has come to a close, this class also handles the
    evaluation procedures.
    """
    def __init__(
        self,
        experiment: dict[str: dict],
        player_models: list[Model],
        chain_of_thought: bool,
        reprompting: bool
    ) -> None:
        """
        Initializes attributes from the passed in arguments, as well as
        attributes related to evaluation.

        Args:
            experiment (dict[str: dict]): id-instance pairs, each containing
                                          details for a game instance
            player_models (list[Model]): contains instantiated Model objects,
                                         representing each of the players
            chain_of_thought (bool): allows for chain-of-thought functionality
                                     if True
            reprompting (bool): allows for reprompting of the LLM if True
        """
        super().__init__(GAME_NAME, experiment, player_models)
        self.player_models: list[Model] = player_models
        self.chain_of_thought: bool = chain_of_thought
        self.attempt_limit: int = 3 if reprompting else 1
        self.error: tuple[str, str | None] | None = None

    def setup(self, **kwargs) -> None:
        """
        Reads the specifications of a game instance, then passes them, along
        with the player models, to the instance-specific Game object.

        Args:
            experiment_name (str): the name of the experiment, used to load
                                   the appropriate prompt
            n_fields (int): the number of fields on the board
            rolls (list[int | tuple[int, int]]): contains the rolls for each
                                                 turn, comprised of integers
                                                 if single player or a tuple
                                                 of integers if multiplayer
        """
        self.game: Game = Game(
            kwargs.get("prompt_name"),
            kwargs.get("n_fields"),
            kwargs.get("rolls"),
            self.player_models,
            self.chain_of_thought
        )
        self.players_dic: dict[str: LudoPlayer] = {
            "Player 1": self.game.player_1
        }
        self.player_log: dict ={
            "GM": 'Game Master for Ludo',
            "Player 1": self.game.player_1.get_description()
        }

        if self.game.player_2:
            self.players_dic["Player 2"] = self.game.player_2
            self.player_log["Player 2"] = self.game.player_2.get_description()

        self.log_players(self.player_log)

    def play(self) -> None:
        """
        Handles the basic gameplay loop. While the game is not finished, for
        each turn that does not exceed the turn limit, each player is given
        their roll as well as a prompting message. They produce their
        responses, which are then parsed and verified. If the move is valid,
        the board and the game are updated to reflect this. If the move is not
        valid, the player is reprompted up to a maximum of three times, after
        which time, the game is aborted.
        """
        while not self._check_game_status():
            logger.info(f"{GAME_NAME}: [GAME TURN] {self.game.turn}")
            self.log_next_turn()
            self.log_event(
                from_="GM",
                to="GM",
                action={
                    'type': 'current state',
                    'content': self.players_dic
                }
            )
            logger.info(f"{GAME_NAME}: [CURRENT STATE] {self.game.current_state}")
            
            for index, player in enumerate(self.players_dic.keys()):
                roll: int = (
                    self.game.rolls[self.game.turn][index]
                    if len(self.players_dic.keys()) > 1
                    else self.game.rolls[self.game.turn]
                )

                message: str = self._build_message(roll, player)
                logger.info(f"{GAME_NAME}: [GM->{player}]: {message}")
                
                # Checks if we can proceed with the game and logs Player to GM
                can_proceed, response_text, move = self._does_game_proceed(player, message, roll)
                logger.info(f'{GAME_NAME}: [{player}->GM (RAW)]: {response_text}')
                logger.info(f'{GAME_NAME}: [{player}->GM (PARSED)]: {move}')

                # If so, the move is logged and we continue to next player
                if can_proceed:
                    self.log_event(
                        from_="GM",
                        to="GM",
                        action={'type': 'accepted move', 'content': move}
                    )
                    continue

                # If not, game is aborted, logged, and the inner loop breaks
                else:
                    self.log_event(
                        from_="GM",
                        to="GM",
                        action={'type': 'invalid format', 'content': 'abort game'}
                    )
                    self.game.is_aborted = True
                    break

            # If the game is aborted, breaks the outer loop
            if self.game.is_aborted:
                break

            else:
                self.game.turn += 1

        # Once game is complete, we exit the loop and log the result
        self.log_event(
            from_="GM",
            to="GM",
            action={
                'type': 'metadata',
                'content': f'game_result = {self._check_game_status()}'
            }
        )
        self._log_assets()

    def _build_message(self, roll: int, player: str) -> str:
        """
        Constructs a message for the player with the current game state, turn
        number, and roll. The message is then logged as an event.

        Args:
            roll (int): the roll of the dice for the current turn
            player (str): the name of the player for whom the message is being
                          built

        Returns:
            str: the constructed message
        """
        message: str = f"Current state: {self.game.current_state}\n"
        message += f"Turn number: {self.game.turn}, Roll: {roll}. "
        message += "Where will you move your token?"
        self.game.add_message(message)

        self.log_event(
            from_="GM",
            to=f"{player}",
            action={'type': 'send message', 'content': message}
        )

        return message

    def _check_both_tokens_moved(
        self,
        tokens: dict[str: dict],
        move: dict[str: int]
    ) -> bool:
        """
        Given a move, checks if both tokens have been moved.

        Args:
            tokens (dict[str: dict]): specifies the positions of the player's
                                      token and whether or not they are on the
                                      board
            move (dict[str: int]): contains token-position pairs

        Returns:
            bool: True if both tokens have been moved, False otherwise
        """
        return bool(all(value for value in self._check_token_moved(tokens, move).values()))
    
    def _check_game_status(self) -> str | bool:
        """
        Performs various checks to acertain the current status of the game,
        being either 'ABORTED', 'DRAW', 'WIN' 'LOSE', or False.

        Returns:
            str | bool: the game status or False if the game is still in
                        progress
        """
        if self.game.is_aborted:
            return 'ABORTED'
        
        if self.game.turn == self.game.turn_limit:
            return 'DRAW'
        
        elif self._is_done():
            if self._is_won():
                return 'WIN'
            
            else:
                return 'LOSE'
        
        else:
            return False
    
    def _check_move(
        self,
        tokens: dict[str: dict],
        move: dict[str: int],
        roll: int,
        n_fields: int
    ) -> bool:
        """
        Checks the validity of the move, given the current state of the board
        and the number rolled.

        Args:
            tokens (dict[str: dict]): specifies the positions of the player's
                                      token and whether or not they are on the
                                      board
            move (dict[str: int]): contains token-position pairs
            roll (int): the die roll for the current turn
            n_fields (int): indicates the size of the board

        Returns:
            bool: True if the move is valid

        Raises:
            ValueError: raised if the move is invalid, explaining why
        """
        if self._check_both_tokens_moved(tokens, move):
            self.error = ("simultaneous_move", None)
            return False

        moved_token: str = self._get_moved_token(self._check_token_moved(tokens, move))
        check_list: list = []

        for token in move.keys():
            current_position: int = tokens[token]["position"]
            if not moved_token:
                if not tokens[token]["in_play"]:
                    if roll != 6:
                        check_list.append(True)
                        continue
<<<<<<< HEAD
                    self.error = ("not_moved_to_board", token)
=======
                    self.error: tuple = ("not_moved_to_board", token)
                    self.game.error_count+=1
>>>>>>> 54a59405
                    return False
                else:
                    if roll + current_position > n_fields:
                        check_list.append(True)
                        continue
<<<<<<< HEAD
                    self.error = ("not_moved", token)
=======
                    self.error: tuple = ("not_moved", token)
                    self.game.error_count+=1
>>>>>>> 54a59405
                    return False
            else:
                if not tokens[token]["in_play"]:
                    if (
                        token == moved_token
                        and roll == 6
                        and move[token] == 1
                        and not self._is_taken(tokens, 1)
                    ):
                        check_list.append(True)
                        continue
                    elif token != moved_token:
                        check_list.append(True)
                        continue
                    else:
<<<<<<< HEAD
                        self.error = ("incorrect_move", token)
=======
                        self.error: tuple = ("incorrect_move", token)
                        self.game.error_count += 1
>>>>>>> 54a59405
                        return False
                else:
                    if (
                        token == moved_token
                        and current_position + roll == move[token]
                        and not self._is_taken(tokens, move[token])
                    ):
                        check_list.append(True)
                        continue
                    elif token != moved_token:
                        check_list.append(True)
                    else:
<<<<<<< HEAD
                        self.error = ("incorrect_move", token)
=======
                        self.error: tuple = ("incorrect_move", token)
                        self.game.error_count += 1
>>>>>>> 54a59405
                        return False

        if all(check_list):
            return True
    
    def _check_token_moved(
        self,
        tokens: dict[str: dict],
        move: dict[str: int]
    ) -> dict[str: bool]:
        """
        Given a move, checks for both tokens to see if they have been moved.

        Args:
            tokens (dict[str: dict]): specifies the positions of the player's
                                      token and whether or not they are on the
                                      board
            move (dict[str: int]): contains token-position pairs

        Returns:
            dict[str: bool]: contains token-bool pairs, which are True if said
                             token has been moved, False otherwise
        """
        return {
            token: tokens[token]["position"] != position
            for token, position in move.items()
        }
    
    def _does_game_proceed(
            self,
            player: str,
            message: str,
            roll: int
    ) -> tuple[bool, str, dict]:
        """
        Checks if the game can proceed. If the player's move is valid, the
        game proceeds. If the move is not valid, the player is reprompted up
        to a maximum of three times. If the player still doesn't provide a
        valid move after three attempts, the game is aborted.

        Args:
            player (str): the name of the player whose move is being checked
            message (str): the message to be sent to the player
            roll (int): the roll of the dice for the current turn

        Returns:
            tuple: contains a boolean (True if the game can proceed and False
                   otherwise), a string (the response text from the player),
                   and a dictionary detailing the resulting move
        """
        while self.game.reprompt_attempts < self.attempt_limit:
            # Gets the player's response and logs it
            move, response_text = self._get_response(player, message)

            # if parsing failes, reprompt so that we get a good format
            if not move:
                self.error: str = ("parsing_failed", None)
                self._reprompt_loop(player)

            # Updates game attributes if move is valid
            else:
                if self._check_move(
                    self.players_dic[player].tokens,
                    move,
                    roll,
                    self.game.n_fields
                ):
                    self.game.add_message(
                        response_text,
                        role="assistant"
                        if type(self.players_dic[player]) is LudoPlayer
                        else "user"
                    )
                    self.log_event(
                        from_=f"GM",
                        to="GM",
                        action={
                            'type': 'metadata',
                            'content': 'update board state'
                        }
                    )

                    self._update_player_dict(move, player)
                    self.game.update_board(self.players_dic[player], move)
                    self.game.reprompt_attempts = 0

                    return True, response_text, move

<<<<<<< HEAD
            # Reprompt the player if not
            else:
                self.log_event(
                    from_=f"GM",
                    to="GM",
                    action={'type': f'error', 'content': self.error[0]}
                )
                self.game.reprompt(self.error[0], self.error[1])
                self.error = None
                message = self.game.context[-1]
                self.log_event(
                    from_="GM",
                    to=f"{player}",
                    action={'type': 'reprompt', 'content': message}
                )
                self.game.total_retry_count +=1

=======
                # Reprompt the player if not
                else:
                    self._reprompt_loop(player)
>>>>>>> 54a59405
        return False, response_text, move

    def _reprompt_loop(self, player):

        self.log_event(
            from_=f"GM",
            to="GM",
            action={'type': f'error', 'content': self.error[0]}
        )
        self.game.reprompt(self.error[0], self.error[1])
        self.error = None
        message = self.game.context[-1]
        self.game.total_retry_count += 1
        self.log_event(
            from_="GM",
            to=f"{player}",
            action={'type': 'reprompt', 'content': message}
        )
    def _get_moved_token(self, tokens_moved: dict[str: bool]) -> str | None:
        """
        Given token-bool pairs, where the boolean value is True if the token
        was moved, retrieves the token if it was moved.

        Args:
            tokens_moved (dict[str: bool]): contains token-bool pairs, which
                                            are True if said token has been
                                            moved, False otherwise

        Returns:
            str | None: name of the token that was moved
        """
        for token in tokens_moved.keys():
            if tokens_moved[token]:
                return token
        return None
    
    def _get_response(self, player: str, message: str) -> tuple[dict, str]:
        """
        Gets the player's response and logs it. The response is then parsed
        into a move.

        Args:
            player (str): the name of the player producing the response
            message (str): the message to be sent to the player

        Returns:
            tuple: contains the parsed move and the response text
        """
        _, _, response_text = self.players_dic[player](
            self.game.context
            if type(self.players_dic[player]) is LudoPlayer
            else message,
            self.game.turn
        )
        self.log_event(
            from_=f"{player}",
            to="GM",
            action={'type': 'get message', 'content': response_text},
            call=(
                (self.game.context, response_text)
                if type(self.players_dic[player]) is LudoPlayer
                else None
            )
        )

        move: dict[str: int] = parse_text(response_text, self.players_dic[player])
        if move:
            print()
            print(self.players_dic[player].tokens)
            print(message)
            print(response_text)
            print(move)

            self.log_event(
                from_="GM",
                to="GM",
                action={'type': 'parse', 'content': move}
            )

            return move, response_text

        else:
            self.log_event(
                from_="GM",
                to="GM",
                action={'type': 'parsing failed', 'content': response_text}
            )

        return False, response_text

    def _is_done(self) -> bool:
        """
        Checks if the game has been completed.

        Returns:
            bool: True if the game is done, False otherwise
        """
        for player in self.players_dic.values():
            token_list: list[str] = (
                ['X', 'Y']
                if type(player) is LudoPlayer
                else ['A', 'B']
            )
            if (
                player.tokens[token_list[0]]['position'] == self.game.n_fields and
                player.tokens[token_list[1]]['position'] == self.game.n_fields
            ):
                return True

        return False
    
    def _is_taken(self, tokens: dict[str: dict], pos: int) -> bool:
        """
        Checks if the position is occupied by any token.

        Args:
            tokens (dict[str: dict]): the tokens to check
            pos (int): the position to check

        Returns:
            bool: True if the position is occupied, False otherwise
        """

        for token in tokens.keys():
            if tokens[token]["position"] == pos and pos != self.game.n_fields:
                return True

        return False

    def _is_won(self) -> bool:
        """
        Checks if player 1 has won the game.

        Returns:
            bool: True if player 1 has won the game, False otherwise
        """
        return (
            self.game.player_1.tokens['X']['position'] == self.game.n_fields and
            self.game.player_1.tokens['Y']['position'] == self.game.n_fields
        )
    
    def _log_assets(self) -> None:
        """
        Logs the key game assets.
        """
        self.log_key('Board size', self.game.n_fields)
        self.log_key('Number of players', len(self.players_dic))
        self.log_key('Rolls', self.game.rolls)
        self.log_key('Played turns', self.game.turn)
        self.log_key('Turn limit', self.game.turn_limit)
        self.log_key('Reprompt attempts', self.game.total_retry_count)
        self.log_key('Final status', self._check_game_status())
        self.log_key('Aborted', self.game.is_aborted)
        self.log_key('Error count', self.game.error_count)
        self.log_key('Turns played', self.game.turn)

    def _update_player_dict(self, move, player) -> None:
        """
        Updates the player's tokens' positions in the players dictionary based
        on the provided move.

        Args:
            move (dict): contains the desired position for all tokens
            player (str): the name of the player whose tokens' positions are
                          to be updated
        """
        for token in move.keys():
            self.players_dic[player].tokens[token]["in_play"] = move[token] > 0
            self.players_dic[player].tokens[token]["position"] = move[token]


class LudoGameBenchmark(GameBenchmark):
    """
    Organizes the running of an experiment of the game 'Ludo'.
    """
    def __init__(
            self,
            chain_of_thought: bool = False,
            reprompting: bool = False
    ):
        """
        Passes along the game name and allows for the creation of the game
        master.

        Args:
            chain_of_thought (bool): allows for chain-of-thought functionality
                                     if True
            reprompting (bool): allows for reprompting of the LLM if True
        """
        super().__init__(GAME_NAME)
        self.chain_of_thought: bool = chain_of_thought
        self.reprompting: bool = reprompting

    def create_game_master(
        self,
        experiment: dict,
        player_models: list[Model]
    ) -> LudoGameMaster:
        """
        Instantiates a Ludo-specific GameMaster that handles the running and
        checking of the game on an instance level.

        Args:
            experiment (dict): contains the specifications for a number of game
                               instances
            player_models (list[Model]): contains two player models, being of
                                         different child classes depending on
                                         the game variant
            chain_of_thought (bool): allows for chain-of-thought functionality
                                     if True
            reprompting (bool): allows for reprompting of the LLM if True

        Returns:
            LudoGameMaster: instantiated LudoGameMaster object
        """
        return LudoGameMaster(
            experiment,
            player_models,
            self.chain_of_thought,
            self.reprompting
        )

    def create_game_scorer(
        self,
        experiment: dict,
        game_instance: dict
    ) -> LudoGameScorer:
        """
        Instantiates a Ludo-specific GameScorer that handles the ultimate
        scoring of the game performance on an episodic and overall level.

        Args:
            experiment (dict): contains the specifications for a number of game
                               instances
            player_models (list[Model]): contains two player models, being of
                                         different child classes depending on
                                         the game variant

        Returns:
            LudoGameScorer: instantiated LudoGameScorer object
        """
        return LudoGameScorer(experiment, game_instance)

    def get_description(self) -> str:
        """
        Returns a short description of the Ludo game benchmark.

        Returns:
            str: a short description of the game 'Ludo' and what it seeks to
                 evaluate
        """
        return (
            "Benchmark for the Ludo game designed to challenge and " +
            "evaluate strategic model behavior."
        )


if __name__ == "__main__":
    from clemgame import benchmark
    from scripts.cli import read_model_specs

    game_name: str = "ludo"
    model_specs: list[str] = ["gpt-3.5-turbo-1106"]
    gen_args: dict[str: str] = {"temperature": 0.0, "max_tokens": 400}
    experiment_name: str | None = "single_player"
    instances_name: str = "instances"
    results_dir: str = "results"

    benchmark.run(
        game_name=game_name,
        model_specs=read_model_specs(model_specs),
        gen_args=gen_args,
        experiment_name=experiment_name,
        instances_name=instances_name,
        results_dir=results_dir
    )
    # benchmark.score(
    #     game_name=game_name,
    #     experiment_name=experiment_name,
    #     results_dir=results_dir
    # )
    # benchmark.transcripts(
    #     game_name=game_name,
    #     experiment_name=experiment_name,
    #     results_dir=results_dir
    # )<|MERGE_RESOLUTION|>--- conflicted
+++ resolved
@@ -275,24 +275,19 @@
                     if roll != 6:
                         check_list.append(True)
                         continue
-<<<<<<< HEAD
+                        
                     self.error = ("not_moved_to_board", token)
-=======
-                    self.error: tuple = ("not_moved_to_board", token)
                     self.game.error_count+=1
->>>>>>> 54a59405
                     return False
+                  
                 else:
                     if roll + current_position > n_fields:
                         check_list.append(True)
                         continue
-<<<<<<< HEAD
                     self.error = ("not_moved", token)
-=======
-                    self.error: tuple = ("not_moved", token)
                     self.game.error_count+=1
->>>>>>> 54a59405
                     return False
+                  
             else:
                 if not tokens[token]["in_play"]:
                     if (
@@ -307,13 +302,10 @@
                         check_list.append(True)
                         continue
                     else:
-<<<<<<< HEAD
                         self.error = ("incorrect_move", token)
-=======
-                        self.error: tuple = ("incorrect_move", token)
                         self.game.error_count += 1
->>>>>>> 54a59405
                         return False
+                      
                 else:
                     if (
                         token == moved_token
@@ -325,12 +317,8 @@
                     elif token != moved_token:
                         check_list.append(True)
                     else:
-<<<<<<< HEAD
                         self.error = ("incorrect_move", token)
-=======
-                        self.error: tuple = ("incorrect_move", token)
                         self.game.error_count += 1
->>>>>>> 54a59405
                         return False
 
         if all(check_list):
@@ -419,29 +407,10 @@
 
                     return True, response_text, move
 
-<<<<<<< HEAD
-            # Reprompt the player if not
-            else:
-                self.log_event(
-                    from_=f"GM",
-                    to="GM",
-                    action={'type': f'error', 'content': self.error[0]}
-                )
-                self.game.reprompt(self.error[0], self.error[1])
-                self.error = None
-                message = self.game.context[-1]
-                self.log_event(
-                    from_="GM",
-                    to=f"{player}",
-                    action={'type': 'reprompt', 'content': message}
-                )
-                self.game.total_retry_count +=1
-
-=======
                 # Reprompt the player if not
                 else:
                     self._reprompt_loop(player)
->>>>>>> 54a59405
+
         return False, response_text, move
 
     def _reprompt_loop(self, player):
