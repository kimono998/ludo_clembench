"""
Contains custom GameMaster and GameBenchmark child classes to handle the game
of 'Ludo', describing intended behavior.
"""

import sys
from logging import Logger
from pathlib import Path

sys.path.append(str(Path(__file__).parent.parent.parent))

from backends import Model
from clemgame.clemgame import GameBenchmark, GameMaster
from game import Game
from player import LudoPlayer, parse_text
from scoring import LudoGameScorer
from clemgame import get_logger


GAME_NAME: str = "ludo"
logger: Logger = get_logger(__name__)

class LudoGameMaster(GameMaster):
    """
    In carrying out the game 'Ludo' with a LLM, this class controls the general
    gameplay loop, including setting up the relevant attributes, passing along
    necessary information to the Game object, checking the validity of the
    resulting decisions made by the LLM, and adjusting the game state
    accordingly. Once the game has come to a close, this class also handles the
    evaluation procedures.
    """
    def __init__(
        self,
        experiment: dict[str: dict],
        player_models: list[Model]
    ) -> None:
        """
        Initializes attributes from the passed in arguments, as well as
        attributes related to evaluation.

        Args:
            experiment (dict[str: dict]): id-instance pairs, each containing
                                          details for a game instance
            player_models (list[Model]): contains instantiated Model objects,
                                         representing each of the players
        """
        super().__init__(GAME_NAME, experiment, player_models)
        self.player_models: list[Model] = player_models
        self.error: str | None = None

    def setup(self, **kwargs) -> None:
        """
        Reads the specifications of a game instance, then passes them, along
        with the player models, to the instance-specific Game object.
        Additionally, sets up and logs the player dictionary.

        Args:
            game_id (str): an identifying string for each game instance
            initial_prompt (str): the first message sent to the LLM
            n_fields (int): the number of fields on the board
            rolls (list[tuple[int, int]]): the specific die rolls for each turn
        """
        self.game: Game = Game(
            kwargs.get("initial_prompt"),
            kwargs.get("n_fields"),
            kwargs.get("rolls"),
            self.player_models
        )
        self.players_dic: dict[str: LudoPlayer] = {
            "GM": 'Game Master for Ludo',
            "player_1": self.game.player_1
        }

        if self.game.player_2:
            self.players_dic["player_2"] = self.game.player_2

        self.log_players(self.players_dic)
        del self.players_dic['GM']

    # TODO Write something for when the reprompting limit is exceeded -- e.g., failure/game aborting message
    def play(self) -> None:
        """
        Handles the basic gameplay loop. While the game is not finished, for
        each turn that does not exceed the turn limit, each player is given
        their roll as well as a prompting message. They produce their
        responses, which are then parsed and verified. If the move is valid,
        the board and the game are updated to reflect this. If the move is not
        valid, the player is reprompted up to a maximum of three times, after
        which time, the game is aborted.
        """
<<<<<<< HEAD
        while self.game.turn < self.game.turn_limit or not self._check_if_done:
            logger.info(f"Game turn: {self.game.turn}")
            self.log_next_turn()

            for index, player in enumerate(self.players_dic.keys()):
                roll: int = self.game.rolls[self.game.turn][index]
=======

        while not self._check_game_status():

            logger.info("Game turn: %d", self.game.turn)
            self.log_next_turn()

            for i, player in enumerate(self.players_dic.keys()):
                if len(self.players_dic.keys()) > 1:
                    # rolls needs to be format list[(roll_player_1, roll_player_2),..]
                    roll: int = self.game.rolls[self.game.turn][i]
                else:
                    roll: int = self.game.rolls[self.game.turn]
>>>>>>> 616db1f8

                # Composes and logs the message sent to player 1
                message: str = f"Current state: {self.game.current_state}\n"
                message += f"Turn number: {self.game.turn}, Roll: {roll}. "
                message += "Where will you move your token?"
                self.game.add_message(message)
                self.log_event(
                    from_="GM",
                    to="Player 1",
                    action={
                        "type": "send message",
                        "content": message
                    }
                )

                # Gameplay loop until player is reprompted too many times
                while self.game.reprompt_attempts < 3:
                    # Gets the player's response and logs it
                    _, _, response_text = self.players_dic[player](
                        self.game.context
                        if type(self.players_dic[player]) is LudoPlayer()
                        else message,
                        self.game.turn
                    )
                    self.log_event(
                        from_=f"{player}",
                        to="GM",
                        action={
                            'type': 'get message',
                            'content': response_text
                        },
                        call=(message, response_text)
                    )

                    # Parses the player's move from their response
                    move: dict[str: int] = parse_text(response_text)
                    self.log_event(
                        from_="GM",
                        to="GM",
                        action={
                            'type': 'parse',
                            'content': response_text,
                            'expression': move
                        }
                    )

                    # Updates game attributes if move is valid
                    if self._check_move(
                        self.players_dic[player].tokens,
                        move,
                        roll,
                        self.game.n_fields
                    ):
                        # Sends and logs the player's response
                        self.game.add_message(
                            response_text,
                            role=(
                                "assistant"
                                if type(self.players_dic[player]) is LudoPlayer()
                                else "user"
                            )
                        )
                        self.log_event(
                            from_=f"GM",
                            to="GM",
                            action={
                                'type': 'update board state',
                                'content': response_text
                            }
                        )

                        # Updates status and position of player tokens
                        for token in move.keys():
<<<<<<< HEAD
                            self.players_dic[player].tokens["in_play"] = move[token] > 0
                            self.players_dic[player].tokens["position"] = move[token]

=======
                            self.players_dic[player].tokens[token]["in_play"] = move[token] > 0
                            self.players_dic[player].tokens[token]["position"] = move[token]
>>>>>>> 616db1f8
                        self.game.update_board(self.players_dic[player], move)
                        self.game.reprompt_attempts = 0

                    # Reprompt the player if not
                    else:
                        self.log_event(
                            from_=f"GM",
                            to="GM",
                            action={
                                'type': f'{self.error[0]}',
                                'content': (
                                    f'Reprompting attempt: {self.game.reprompt_attempts}'
                                    if self.game.reprompt_attempts < 3
                                    else 'Aborting'
                                )
                            }
                        )
                        self.game.reprompt(self.error[0], self.error[1])
                        self.error = None

            self.game.turn += 1

<<<<<<< HEAD
    def _check_both_tokens_moved(
        self,
        tokens: dict[str: dict],
        move: dict[str: int]
    ) -> bool:
        """
        Given a move, checks if both tokens have been moved.

        Args:
            tokens (dict[str: dict]): specifies the positions of the player's
                                      token and whether or not they are on the
                                      board
            move (dict[str: int]): contains token-position pairs
=======
        # once the game has been completed, we exit the loop and log the results.
        status = self._check_game_status() # what is the game result
        action = {'type': f'{status}', 'content': response_text}
        self.log_event(from_="GM", to="GM", action=action)


>>>>>>> 616db1f8

        Returns:
            bool: True if both tokens have been moved, False otherwise
        """
        return bool(all(value for value in self._check_token_moved(tokens, move).values()))

    def _check_if_done(self) -> bool:
        """
        Checks if the game is done by looking at the position of each players'
        tokens and seeing if, for either player, both tokens have reached the
        final field.

        Returns:
            bool: True if the game has finished, False otherwise
        """
        for player in self.players_dic.values():
            tokens: list[str] = (
                ['X', 'Y']
                if type(player) is LudoPlayer()
                else ['A', 'B']
            )
            if (
                player.tokens[tokens[0]]['position'] == self.game.n_fields and
                player.tokens[tokens[1]]['position'] == self.game.n_fields
            ):
                return True

        return False

    def is_won(self):

        if self.game.player_1.tokens['X']['position'] == self.game.n_fields and self.game.player_1.tokens['Y']['position'] == self.game.n_fields:
            return True
        else:
            return False


    def _check_game_status(self):
        # 0 -> draw/turn limit reached
        # 1 -> p1 wins
        # -1 -> p2 wins

        if self.game.turn == self.game.turn_limit: # 0 if game limit reached
            return 0
        elif self.is_done: # otherwise check if anyone has completed the game
            if self.is_won(): # return 1 if p1 won
                return 1
            else: # return -1 if p1 lost
                return -1
        else: # if game has not been completed yet and turn limit not reached, return False.
            return False

    def _check_move(
        self,
        tokens: dict[str: dict],
        move: dict[str: int],
        roll: int,
        n_fields: int
    ) -> bool:
        """
        Checks the validity of the move, given the current state of the board
        and the number rolled.

        Args:
            tokens (dict[str: dict]): specifies the positions of the player's
                                      token and whether or not they are on the
                                      board
            move (dict[str: int]): contains token-position pairs
            roll (int): the die roll for the current turn
            n_fields (int): indicates the size of the board

        Returns:
            bool: True if the move is valid

        Raises:
            ValueError: raised if the move is invalid, explaining why
        """
        if self._check_both_tokens_moved(tokens, move):
            self.error: str = "simultaneous_move"
            return False

        moved_token: str = self._get_moved_token(self._check_token_moved(tokens, move))

        check_list: list = []
        for token in move.keys():
            current_position: int = tokens[token]["position"]
            match [token == moved_token, tokens[token]["in_play"]]:
                # Token wasn't moved and hasn't been played to the board
                case [False, False]:
                    if roll != 6:
                        check_list.append(True)
                        continue
                    self.error: tuple = ("not_moved_to_board", token)
                    return False

                # Token wasn't moved but has been played to the board
                case [False, True]:
                    if roll + current_position > n_fields:
                        check_list.append(True)
                        continue
                    self.error: tuple = ("not_moved", token)
                    return False

                # Token was played and has been played to the board
                case [True, True]:
                    if roll == 6 and move[token] == 1:
                        check_list.append(True)
                        continue
                    if current_position + roll == move[token]:
                        check_list.append(True)
                        continue
                    self.error: tuple = ("incorrect_move", token)
                    return False

        if all(check_list):
            return True

    def _check_token_moved(
        self,
        tokens: dict[str: dict],
        move: dict[str: int]
    ) -> dict[str: bool]:
        """
        Given a move, checks for both tokens to see if they have been moved.

        Args:
            tokens (dict[str: dict]): specifies the positions of the player's
                                      token and whether or not they are on the
                                      board
            move (dict[str: int]): contains token-position pairs

        Returns:
            dict[str: bool]: contains token-bool pairs, which are True if said
                             token has been moved, False otherwise
        """
        return {
            token: tokens[token]["position"] != position
            for token, position in move.items()
        }

    def _get_moved_token(self, tokens_moved: dict[str: bool]) -> str | None:
        """
        Given token-bool pairs, where the boolean value is True if the token
        was moved, retrieves the token if it was moved.

        Args:
            tokens_moved (dict[str: bool]): contains token-bool pairs, which
                                            are True if said token has been
                                            moved, False otherwise

        Returns:
            str | None: name of the token that was moved
        """
        for token in tokens_moved.keys():
            if tokens_moved[token]:
                return token
            return None


class LudoGameBenchmark(GameBenchmark):
    """
    Organizes the running of an experiment of the game 'Ludo'.
    """
    def __init__(self):
        """
        Passes along the game name and allows for the creation of the game
        master.
        """
        super().__init__(GAME_NAME)

    def create_game_master(
        self,
        experiment: dict,
        player_models: list[Model]
    ) -> LudoGameMaster:
        """
        Instantiates a Ludo-specific GameMaster that handles the running and
        checking of the game on an instance level.

        Args:
            experiment (dict): contains the specifications for a number of game
                               instances
            player_models (list[Model]): contains two player models, being of
                                         different child classes depending on
                                         the game variant

        Returns:
            LudoGameMaster: instantiated LudoGameMaster object
        """
        return LudoGameMaster(experiment, player_models)

    def create_game_scorer(
        self,
        experiment: dict,
        game_instance: dict
    ) -> LudoGameScorer:
        """
        Instantiates a Ludo-specific GameScorer that handles the ultimate
        scoring of the game performance on an episodic and overall level.

        Args:
            experiment (dict): contains the specifications for a number of game
                               instances
            player_models (list[Model]): contains two player models, being of
                                         different child classes depending on
                                         the game variant

        Returns:
            LudoGameScorer: instantiated LudoGameScorer object
        """
        return LudoGameScorer(experiment, game_instance)

    def get_description(self) -> str:

        """
        Returns a short description of the Ludo game benchmark.

        Returns:
            str: a short description of the game 'Ludo' and what it seeks to
                 evaluate
        """
        return (
            "Benchmark for the Ludo game designed to challenge and " + 
            "evaluate strategic model behavior."
        )

    def is_single_player(self) -> bool:
        """
        An in-built function which determines if the game is single-player or
        not.

        Returns:
            bool: True if single-player, False otherwise
        """
        return False


if __name__ == "__main__":
    from clemgame import benchmark
    from scripts.cli import read_model_specs

    game_name: str = "ludo"
    model_specs: list[str] = ["gpt-3.5-turbo-1106", "programmatic"]
    gen_args: dict[str: str] = {"temperature": 0.0, "max_tokens": 400}
    experiment_name: str | None = None
    instances_name: str = "instances"
    results_dir: str = "results"

    benchmark.run(
        game_name=game_name,
        model_specs=read_model_specs(model_specs),
        gen_args=gen_args,
        experiment_name=experiment_name,
        instances_name=instances_name,
        results_dir=results_dir
    )
    # benchmark.score(
    #     game_name=game_name,
    #     experiment_name=experiment_name,
    #     results_dir=results_dir
    # )
    # benchmark.transcripts(
    #     game_name=game_name,
    #     experiment_name=experiment_name,
    #     results_dir=results_dir
    # )<|MERGE_RESOLUTION|>--- conflicted
+++ resolved
@@ -12,13 +12,14 @@
 from backends import Model
 from clemgame.clemgame import GameBenchmark, GameMaster
 from game import Game
+from instancegenerator import LudoInstanceGenerator
 from player import LudoPlayer, parse_text
 from scoring import LudoGameScorer
 from clemgame import get_logger
 
 
 GAME_NAME: str = "ludo"
-logger: Logger = get_logger(__name__)
+logger = get_logger(__name__)
 
 class LudoGameMaster(GameMaster):
     """
@@ -45,20 +46,19 @@
                                          representing each of the players
         """
         super().__init__(GAME_NAME, experiment, player_models)
+        self.error: str | None = None
         self.player_models: list[Model] = player_models
-        self.error: str | None = None
 
     def setup(self, **kwargs) -> None:
         """
         Reads the specifications of a game instance, then passes them, along
         with the player models, to the instance-specific Game object.
-        Additionally, sets up and logs the player dictionary.
 
         Args:
             game_id (str): an identifying string for each game instance
             initial_prompt (str): the first message sent to the LLM
             n_fields (int): the number of fields on the board
-            rolls (list[tuple[int, int]]): the specific die rolls for each turn
+            rolls (list[int]): the specific die rolls for each turn
         """
         self.game: Game = Game(
             kwargs.get("initial_prompt"),
@@ -66,6 +66,7 @@
             kwargs.get("rolls"),
             self.player_models
         )
+        # reference game defines GM in player dict as well.
         self.players_dic: dict[str: LudoPlayer] = {
             "GM": 'Game Master for Ludo',
             "player_1": self.game.player_1
@@ -75,9 +76,10 @@
             self.players_dic["player_2"] = self.game.player_2
 
         self.log_players(self.players_dic)
-        del self.players_dic['GM']
+        del self.players_dic['GM']  # to preserve the game loop
 
     # TODO Write something for when the reprompting limit is exceeded -- e.g., failure/game aborting message
+
     def play(self) -> None:
         """
         Handles the basic gameplay loop. While the game is not finished, for
@@ -88,14 +90,6 @@
         valid, the player is reprompted up to a maximum of three times, after
         which time, the game is aborted.
         """
-<<<<<<< HEAD
-        while self.game.turn < self.game.turn_limit or not self._check_if_done:
-            logger.info(f"Game turn: {self.game.turn}")
-            self.log_next_turn()
-
-            for index, player in enumerate(self.players_dic.keys()):
-                roll: int = self.game.rolls[self.game.turn][index]
-=======
 
         while not self._check_game_status():
 
@@ -108,160 +102,70 @@
                     roll: int = self.game.rolls[self.game.turn][i]
                 else:
                     roll: int = self.game.rolls[self.game.turn]
->>>>>>> 616db1f8
-
-                # Composes and logs the message sent to player 1
+
                 message: str = f"Current state: {self.game.current_state}\n"
                 message += f"Turn number: {self.game.turn}, Roll: {roll}. "
                 message += "Where will you move your token?"
                 self.game.add_message(message)
-                self.log_event(
-                    from_="GM",
-                    to="Player 1",
-                    action={
-                        "type": "send message",
-                        "content": message
-                    }
-                )
-
-                # Gameplay loop until player is reprompted too many times
+
+                action = {'type': 'send message', 'content': message}
+                self.log_event(from_="GM", to="Player 1", action=action)
+
                 while self.game.reprompt_attempts < 3:
                     # Gets the player's response and logs it
                     _, _, response_text = self.players_dic[player](
                         self.game.context
-                        if type(self.players_dic[player]) is LudoPlayer()
+                        if type(self.players_dic[player]) is LudoPlayer
                         else message,
                         self.game.turn
                     )
-                    self.log_event(
-                        from_=f"{player}",
-                        to="GM",
-                        action={
-                            'type': 'get message',
-                            'content': response_text
-                        },
-                        call=(message, response_text)
-                    )
-
-                    # Parses the player's move from their response
+
+                    action = {'type': 'get message', 'content': response_text}
+                    self.log_event(from_=f"{player}", to="GM", action=action, call=(message, response_text))
+
                     move: dict[str: int] = parse_text(response_text)
-                    self.log_event(
-                        from_="GM",
-                        to="GM",
-                        action={
-                            'type': 'parse',
-                            'content': response_text,
-                            'expression': move
-                        }
-                    )
-
                     # Updates game attributes if move is valid
-                    if self._check_move(
-                        self.players_dic[player].tokens,
-                        move,
-                        roll,
-                        self.game.n_fields
-                    ):
-                        # Sends and logs the player's response
+                    action = {'type': 'parse', 'content': response_text,
+                              'expression': move}
+                    self.log_event(from_="GM", to="GM", action=action)
+
+                    if self._check_move(self.players_dic[player].tokens, move, roll, self.game.n_fields):
                         self.game.add_message(
                             response_text,
-                            role=(
-                                "assistant"
-                                if type(self.players_dic[player]) is LudoPlayer()
-                                else "user"
-                            )
+                            role="assistant" if type(self.players_dic[player]) is LudoPlayer
+                            else "user"
                         )
-                        self.log_event(
-                            from_=f"GM",
-                            to="GM",
-                            action={
-                                'type': 'update board state',
-                                'content': response_text
-                            }
-                        )
-
-                        # Updates status and position of player tokens
+
                         for token in move.keys():
-<<<<<<< HEAD
-                            self.players_dic[player].tokens["in_play"] = move[token] > 0
-                            self.players_dic[player].tokens["position"] = move[token]
-
-=======
                             self.players_dic[player].tokens[token]["in_play"] = move[token] > 0
                             self.players_dic[player].tokens[token]["position"] = move[token]
->>>>>>> 616db1f8
                         self.game.update_board(self.players_dic[player], move)
                         self.game.reprompt_attempts = 0
 
+                        action = {'type': 'update_board_state', 'content': response_text}
+                        self.log_event(from_=f"GM", to="GM", action=action)
+
+
                     # Reprompt the player if not
                     else:
-                        self.log_event(
-                            from_=f"GM",
-                            to="GM",
-                            action={
-                                'type': f'{self.error[0]}',
-                                'content': (
-                                    f'Reprompting attempt: {self.game.reprompt_attempts}'
-                                    if self.game.reprompt_attempts < 3
-                                    else 'Aborting'
-                                )
-                            }
-                        )
+                        value = f'Reprompting attempt: {self.game.reprompt_attempts}'\
+                            if self.game.reprompt_attempts < 3 else 'aborting'
+
+                        action = {'type': f'{self.error[0]}', 'content': value}
+                        self.log_event(from_=f"GM", to="GM", action=action)
+
                         self.game.reprompt(self.error[0], self.error[1])
                         self.error = None
 
             self.game.turn += 1
 
-<<<<<<< HEAD
-    def _check_both_tokens_moved(
-        self,
-        tokens: dict[str: dict],
-        move: dict[str: int]
-    ) -> bool:
-        """
-        Given a move, checks if both tokens have been moved.
-
-        Args:
-            tokens (dict[str: dict]): specifies the positions of the player's
-                                      token and whether or not they are on the
-                                      board
-            move (dict[str: int]): contains token-position pairs
-=======
         # once the game has been completed, we exit the loop and log the results.
         status = self._check_game_status() # what is the game result
         action = {'type': f'{status}', 'content': response_text}
         self.log_event(from_="GM", to="GM", action=action)
 
 
->>>>>>> 616db1f8
-
-        Returns:
-            bool: True if both tokens have been moved, False otherwise
-        """
-        return bool(all(value for value in self._check_token_moved(tokens, move).values()))
-
-    def _check_if_done(self) -> bool:
-        """
-        Checks if the game is done by looking at the position of each players'
-        tokens and seeing if, for either player, both tokens have reached the
-        final field.
-
-        Returns:
-            bool: True if the game has finished, False otherwise
-        """
-        for player in self.players_dic.values():
-            tokens: list[str] = (
-                ['X', 'Y']
-                if type(player) is LudoPlayer()
-                else ['A', 'B']
-            )
-            if (
-                player.tokens[tokens[0]]['position'] == self.game.n_fields and
-                player.tokens[tokens[1]]['position'] == self.game.n_fields
-            ):
-                return True
-
-        return False
+
 
     def is_won(self):
 
@@ -351,13 +255,13 @@
         if all(check_list):
             return True
 
-    def _check_token_moved(
+    def _check_both_tokens_moved(
         self,
         tokens: dict[str: dict],
         move: dict[str: int]
-    ) -> dict[str: bool]:
-        """
-        Given a move, checks for both tokens to see if they have been moved.
+    ) -> bool:
+        """
+        Given a move, checks if both tokens have been moved.
 
         Args:
             tokens (dict[str: dict]): specifies the positions of the player's
@@ -366,6 +270,25 @@
             move (dict[str: int]): contains token-position pairs
 
         Returns:
+            bool: True if both tokens have been moved, False otherwise
+        """
+        return bool(all(value for value in self._check_token_moved(tokens, move).values()))
+
+    def _check_token_moved(
+        self,
+        tokens: dict[str: dict],
+        move: dict[str: int]
+    ) -> dict[str: bool]:
+        """
+        Given a move, checks for both tokens to see if they have been moved.
+
+        Args:
+            tokens (dict[str: dict]): specifies the positions of the player's
+                                      token and whether or not they are on the
+                                      board
+            move (dict[str: int]): contains token-position pairs
+
+        Returns:
             dict[str: bool]: contains token-bool pairs, which are True if said
                              token has been moved, False otherwise
         """
@@ -392,6 +315,14 @@
                 return token
             return None
 
+    def is_done(self):
+
+        for player in self.players_dic.values():
+            tlist = ['X', 'Y'] if type(player) is LudoPlayer else ['A', 'B']
+            if player.tokens[tlist[0]]['position'] == self.game.n_fields and player.tokens[tlist[1]]['position'] == self.game.n_fields:
+                return True
+
+        return False
 
 class LudoGameBenchmark(GameBenchmark):
     """
@@ -409,6 +340,7 @@
         experiment: dict,
         player_models: list[Model]
     ) -> LudoGameMaster:
+
         """
         Instantiates a Ludo-specific GameMaster that handles the running and
         checking of the game on an instance level.
@@ -430,6 +362,7 @@
         experiment: dict,
         game_instance: dict
     ) -> LudoGameScorer:
+
         """
         Instantiates a Ludo-specific GameScorer that handles the ultimate
         scoring of the game performance on an episodic and overall level.
@@ -444,6 +377,7 @@
         Returns:
             LudoGameScorer: instantiated LudoGameScorer object
         """
+
         return LudoGameScorer(experiment, game_instance)
 
     def get_description(self) -> str:
@@ -455,6 +389,7 @@
             str: a short description of the game 'Ludo' and what it seeks to
                  evaluate
         """
+
         return (
             "Benchmark for the Ludo game designed to challenge and " + 
             "evaluate strategic model behavior."
@@ -468,10 +403,11 @@
         Returns:
             bool: True if single-player, False otherwise
         """
+
         return False
 
 
-if __name__ == "__main__":
+def main() -> None:
     from clemgame import benchmark
     from scripts.cli import read_model_specs
 
@@ -499,4 +435,8 @@
     #     game_name=game_name,
     #     experiment_name=experiment_name,
     #     results_dir=results_dir
-    # )+    # )
+
+
+if __name__ == "__main__":
+    main()