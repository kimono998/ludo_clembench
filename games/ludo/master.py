<<<<<<< HEAD
import sys
sys.path.append('../../clemgame')  # Path to clemgame module
sys.path.append('../../')  # Path to the parent directory which contains backends
# in master.py

from clemgame import file_utils, transcript_utils
from game import Game  

class LudoGameMaster(GameMaster):
    def __init__(self, player_model):
        super().__init__("ludo")  # Ensure game name is passed here
        self.game = Game(player_model, "<system_prompt>", "<instructions>")

    def setup(self, **kwargs):
        # Implement setup logic if necessary
        pass

    def run(self):
        # Main loop to run the game
        try:
            while not self.game.is_game_over() and self.game.turn < 20:
                self.game.make_move()
        except Exception as e:
            print(f"Error during game execution: {e}")

    def teardown(self):
        # Clean up after game is over
        print("Game over after", self.game.turn, "turns.")

class LudoGameBenchmark(GameBenchmark):
    def __init__(self, game_instance, player_models):
        super().__init__("ludo")  # Correct initialization of superclass
        self.game_master = LudoGameMaster(player_models[0])

    def get_description(self):
        return "Benchmark for the Ludo game designed to challenge and evaluate strategic model behavior."

# Register the game benchmark
def register_benchmark():
    return {
        'ludo': LudoGameBenchmark
    }

# Here for clarity
if __name__ == "__main__":
    # Simulate a command line call
    # The real command line tool would handle setting up models and calling the right game master
    model = None  
    game_instance = {}  
    ludo_benchmark = LudoGameBenchmark(game_instance, [model])
    ludo_benchmark.game_master.run()
=======
"""
TODO Module description
"""

import sys
from pathlib import Path

sys.path.append(str(Path(__file__).parent.parent.parent))

from backends import Model
from clemgame.clemgame import GameBenchmark, GameMaster
from game import Game
from instancegenerator import LudoInstanceGenerator
from player import LudoPlayer, parse_text
from scoring import LudoGameScorer


GAME_NAME: str = "ludo"

class LudoGameMaster(GameMaster):
    """
    In carrying out the game 'Ludo' with a LLM, this class controls the general
    gameplay loop, including setting up the relevant attributes, passing along
    necessary information to the Game object, checking the validity of the
    resulting decisions made by the LLM, and adjusting the game state
    accordingly. Once the game has come to a close, this class also handles the
    evaluation procedures.
    """
    def __init__(
        self,
        experiment: dict[str: dict],
        player_models: list[Model]
    ) -> None:
        """
        Initializes attributes from the passed in arguments, as well as
        attributes related to evaluation.

        Args:
            experiment (dict[str: dict]): id-instance pairs, each containing
                                          details for a game instance
            player_models (list[Model]): contains instantiated Model objects,
                                         representing each of the players
        """
        super().__init__(GAME_NAME, experiment, player_models)
        self.player_models: list[Model] = player_models

    def setup(self, **kwargs) -> None:
        """
        Reads the specifications of a game instance, then passes them, along
        with the player models, to the instance-specific Game object.

        Args:
            game_id (str): an identifying string for each game instance
            initial_prompt (str): the first message sent to the LLM
            n_fields (int): the number of fields on the board
            rolls (list[int]): the specific die rolls for each turn
        """
        self.game: Game = Game(
            kwargs.get("initial_prompt"),
            kwargs.get("n_fields"),
            kwargs.get("rolls"),
            self.player_models
        )
        self.players_dic: dict[str: LudoPlayer] = {"player_1": self.game.player_1}
        if self.game.player_2:
            self.players_dic["player_2"] = self.game.player_2
        self.log_players(self.players_dic)

    def play(self) -> None:
        """
        Handles the basic gameplay loop.
        """
        while self.game.turn < self.game.turn_limit:            
            roll: int = self.game.rolls[self.game.turn]

            # Prompt for player 1
            message: str = f"Current state: {self.game.current_state}\n"
            message += f"Turn number: {self.game.turn}, Roll: {roll}. "
            message += "Where will you move your token?"
            self.game.add_message(message)

            for player in self.players_dic.values():
                while self.game.reprompt_attempts < 3:
                    _, _, response_text = player(
                        self.game.context
                        if type(player) is LudoPlayer
                        else message,
                        self.game.turn
                    )
                    move: dict[str: int] = parse_text(response_text)

                    # Updates game attributes if move is valid
                    if self._check_move(player.tokens, move, roll, self.game.n_fields):
                        self.game.add_message(
                            response_text,
                            role="assistant" if type(player) is LudoPlayer()
                            else "user"
                        )

                        for token in move.keys():
                            player.tokens["in_play"] = move[token] > 0
                            player.tokens["position"] = move[token]

                        self.game.update_board(player, move)
                        self.game.reprompt_attempts = 0

                    # Reprompt the player if not
                    else:
                        self.game.reprompt(self.reprompt_error)
                        self.reprompt_error = None

            self.game.turn += 1

    def _check_move(
        self,
        tokens: dict[str: dict],
        move: dict[str: int],
        roll: int,
        n_fields: int
    ) -> bool:
        """
        Checks the validity of the move, given the current state of the board
        and the number rolled.

        Args:
            tokens (dict[str: dict]): specifies the positions of the player's
                                      token and whether or not they are on the
                                      board
            move (dict[str: int]): contains token-position pairs
            roll (int): the die roll for the current turn
            n_fields (int): indicates the size of the board

        Returns:
            bool: True if the move is valid

        Raises:
            ValueError: raised if the move is invalid, explaining why
        """
        if self._check_both_tokens_moved(tokens, move):
            self.reprompt_error: str = "simultaneous_move"
            return False

        moved_token: str = self._get_moved_token(self._check_token_moved(tokens, move))

        check_list: list = []
        for token in move.keys():
            current_position: int = tokens[token]["position"]
            match [token == moved_token, tokens[token]["in_play"]]:
                # Token wasn't moved and hasn't been played to the board
                case [False, False]:
                    if roll != 6:
                        check_list.append(True)
                        continue
                    self.reprompt_error: str = "not_moved_to_board"
                    return False

                # Token wasn't moved but has been played to the board
                case [False, True]:
                    if roll + current_position > n_fields:
                        check_list.append(True)
                        continue
                    self.reprompt_error: str = "not_moved"
                    return False

                # Token was played and has been played to the board
                case [True, True]:
                    if roll == 6 and move[token] == 1:
                        check_list.append(True)
                        continue
                    if current_position + roll == move[token]:
                        check_list.append(True)
                        continue
                    self.reprompt_error: str = "incorrect_move"
                    return False

        if all(check_list):
            return True

    def _check_both_tokens_moved(
        self,
        tokens: dict[str: dict],
        move: dict[str: int]
    ) -> bool:
        """
        Given a move, checks if both tokens have been moved.

        Args:
            tokens (dict[str: dict]): specifies the positions of the player's
                                      token and whether or not they are on the
                                      board
            move (dict[str: int]): contains token-position pairs

        Returns:
            bool: True if both tokens have been moved, False otherwise
        """
        return bool(all(value for value in self._check_token_moved(tokens, move).values()))

    def _check_token_moved(
        self,
        tokens: dict[str: dict],
        move: dict[str: int]
    ) -> dict[str: bool]:
        """
        Given a move, checks for both tokens to see if they have been moved.

        Args:
            tokens (dict[str: dict]): specifies the positions of the player's
                                      token and whether or not they are on the
                                      board
            move (dict[str: int]): contains token-position pairs

        Returns:
            dict[str: bool]: contains token-bool pairs, which are True if said
                             token has been moved, False otherwise
        """
        return {
            token: tokens[token]["position"] != position
            for token, position in move.items()
        }

    def _get_moved_token(self, tokens_moved: dict[str: bool]) -> str | None:
        """
        Given token-bool pairs, where the boolean value is True if the token
        was moved, retrieves the token if it was moved.

        Args:
            tokens_moved (dict[str: bool]): contains token-bool pairs, which
                                            are True if said token has been
                                            moved, False otherwise

        Returns:
            str | None: name of the token that was moved
        """
        for token in tokens_moved.keys():
            if tokens_moved[token]:
                return token
            return None


class LudoGameBenchmark(GameBenchmark):
    """
    Organizes the running of an experiment of the game 'Ludo'.
    """
    def __init__(self):
        """
        Passes along the game name and allows for the creation of the game
        master.
        """
        super().__init__(GAME_NAME)

    def create_game_master(
        self,
        experiment: dict,
        player_models: list[Model]
    ) -> LudoGameMaster:
        """
        Instantiates a Ludo-specific GameMaster that handles the running and
        checking of the game on an instance level.

        Args:
            experiment (dict): contains the specifications for a number of game
                               instances
            player_models (list[Model]): contains two player models, being of
                                         different child classes depending on
                                         the game variant

        Returns:
            LudoGameMaster: instantiated LudoGameMaster object
        """
        return LudoGameMaster(experiment, player_models)

    def create_game_scorer(
        self,
        experiment: dict,
        game_instance: dict
    ) -> LudoGameScorer:
        """
        Instantiates a Ludo-specific GameScorer that handles the ultimate
        scoring of the game performance on an episodic and overall level.

        Args:
            experiment (dict): contains the specifications for a number of game
                               instances
            player_models (list[Model]): contains two player models, being of
                                         different child classes depending on
                                         the game variant

        Returns:
            LudoGameScorer: instantiated LudoGameScorer object
        """
        return LudoGameScorer(experiment, game_instance)

    def get_description(self) -> str:
        """
        Returns a short description of the Ludo game benchmark.

        Returns:
            str: a short description of the game 'Ludo' and what it seeks to
                 evaluate
        """
        return (
            "Benchmark for the Ludo game designed to challenge and " + 
            "evaluate strategic model behavior."
        )

    def is_single_player(self) -> bool:
        """
        An in-built function which determines if the game is single-player or
        not.

        Returns:
            bool: True if single-player, False otherwise
        """
        return False


def main() -> None:
    from clemgame import benchmark
    from scripts.cli import read_model_specs

    game_name: str = "ludo"
    model_specs: list[str] = ["gpt-3.5-turbo-1106", "programmatic"]
    gen_args: dict[str: str] = {"temperature": 0.0, "max_tokens": 400}
    experiment_name: str | None = None
    instances_name: str = "instances"
    results_dir: str = "results"

    benchmark.run(
        game_name=game_name,
        model_specs=read_model_specs(model_specs),
        gen_args=gen_args,
        experiment_name=experiment_name,
        instances_name=instances_name,
        results_dir=results_dir
    )
    # benchmark.score(
    #     game_name=game_name,
    #     experiment_name=experiment_name,
    #     results_dir=results_dir
    # )
    # benchmark.transcripts(
    #     game_name=game_name,
    #     experiment_name=experiment_name,
    #     results_dir=results_dir
    # )


if __name__ == "__main__":
    main()
>>>>>>> 7f6dcdab
<|MERGE_RESOLUTION|>--- conflicted
+++ resolved
@@ -1,56 +1,3 @@
-<<<<<<< HEAD
-import sys
-sys.path.append('../../clemgame')  # Path to clemgame module
-sys.path.append('../../')  # Path to the parent directory which contains backends
-# in master.py
-
-from clemgame import file_utils, transcript_utils
-from game import Game  
-
-class LudoGameMaster(GameMaster):
-    def __init__(self, player_model):
-        super().__init__("ludo")  # Ensure game name is passed here
-        self.game = Game(player_model, "<system_prompt>", "<instructions>")
-
-    def setup(self, **kwargs):
-        # Implement setup logic if necessary
-        pass
-
-    def run(self):
-        # Main loop to run the game
-        try:
-            while not self.game.is_game_over() and self.game.turn < 20:
-                self.game.make_move()
-        except Exception as e:
-            print(f"Error during game execution: {e}")
-
-    def teardown(self):
-        # Clean up after game is over
-        print("Game over after", self.game.turn, "turns.")
-
-class LudoGameBenchmark(GameBenchmark):
-    def __init__(self, game_instance, player_models):
-        super().__init__("ludo")  # Correct initialization of superclass
-        self.game_master = LudoGameMaster(player_models[0])
-
-    def get_description(self):
-        return "Benchmark for the Ludo game designed to challenge and evaluate strategic model behavior."
-
-# Register the game benchmark
-def register_benchmark():
-    return {
-        'ludo': LudoGameBenchmark
-    }
-
-# Here for clarity
-if __name__ == "__main__":
-    # Simulate a command line call
-    # The real command line tool would handle setting up models and calling the right game master
-    model = None  
-    game_instance = {}  
-    ludo_benchmark = LudoGameBenchmark(game_instance, [model])
-    ludo_benchmark.game_master.run()
-=======
 """
 TODO Module description
 """
@@ -399,5 +346,4 @@
 
 
 if __name__ == "__main__":
-    main()
->>>>>>> 7f6dcdab
+    main()